#! /usr/bin/env python
# -*- coding: utf-8 -*-
u"Tahoe-LAFS does not run under Python 3. Please use a version of Python between 2.4.4 and 2.7.x inclusive."

# Tahoe-LAFS -- secure, distributed storage grid
#
# Copyright © 2006-2012 The Tahoe-LAFS Software Foundation
#
# This file is part of Tahoe-LAFS.
#
# See the docs/about.rst file for licensing information.

import glob, os, stat, subprocess, sys, re

##### sys.path management

def pylibdir(prefixdir):
    pyver = "python%d.%d" % (sys.version_info[:2])
    if sys.platform == "win32":
        return os.path.join(prefixdir, "Lib", "site-packages")
    else:
        return os.path.join(prefixdir, "lib", pyver, "site-packages")

basedir = os.path.dirname(os.path.abspath(__file__))
supportlib = pylibdir(os.path.join(basedir, "support"))

# locate our version number

def read_version_py(infname):
    try:
        verstrline = open(infname, "rt").read()
    except EnvironmentError:
        return None
    else:
        VSRE = r"^verstr = ['\"]([^'\"]*)['\"]"
        mo = re.search(VSRE, verstrline, re.M)
        if mo:
            return mo.group(1)

version = read_version_py("src/allmydata/_version.py")

APPNAME='allmydata-tahoe'
APPNAMEFILE = os.path.join('src', 'allmydata', '_appname.py')
APPNAMEFILESTR = "__appname__ = '%s'" % (APPNAME,)
try:
    curappnamefilestr = open(APPNAMEFILE, 'rU').read()
except EnvironmentError:
    # No file, or unreadable or something, okay then let's try to write one.
    open(APPNAMEFILE, "w").write(APPNAMEFILESTR)
else:
    if curappnamefilestr.strip() != APPNAMEFILESTR:
        print "Error -- this setup.py file is configured with the 'application name' to be '%s', but there is already a file in place in '%s' which contains the contents '%s'.  If the file is wrong, please remove it and setup.py will regenerate it and write '%s' into it." % (APPNAME, APPNAMEFILE, curappnamefilestr, APPNAMEFILESTR)
        sys.exit(-1)

# setuptools/zetuptoolz looks in __main__.__requires__ for a list of
# requirements. When running "python setup.py test", __main__ is
# setup.py, so we put the list here so that the requirements will be
# available for tests:

# Tahoe's dependencies are managed by the find_links= entry in setup.cfg and
# the _auto_deps.install_requires list, which is used in the call to setup()
# below.
adglobals = {}
execfile('src/allmydata/_auto_deps.py', adglobals)
install_requires = adglobals['install_requires']

if len(sys.argv) > 1 and sys.argv[1] == '--fakedependency':
    del sys.argv[1]
    install_requires += ["fakedependency >= 1.0.0"]

__requires__ = install_requires[:]

egg = os.path.realpath(glob.glob('setuptools-*.egg')[0])
sys.path.insert(0, egg)
egg = os.path.realpath(glob.glob('darcsver-*.egg')[0])
sys.path.insert(0, egg)
import setuptools; setuptools.bootstrap_install_from = egg

from setuptools import setup
from setuptools.command import sdist
from setuptools import Command

trove_classifiers=[
    "Development Status :: 5 - Production/Stable",
    "Environment :: Console",
    "Environment :: Web Environment",
    "License :: OSI Approved :: GNU General Public License (GPL)",
    "License :: DFSG approved",
    "License :: Other/Proprietary License",
    "Intended Audience :: Developers",
    "Intended Audience :: End Users/Desktop",
    "Intended Audience :: System Administrators",
    "Operating System :: Microsoft",
    "Operating System :: Microsoft :: Windows",
    "Operating System :: Microsoft :: Windows :: Windows NT/2000",
    "Operating System :: Unix",
    "Operating System :: POSIX :: Linux",
    "Operating System :: POSIX",
    "Operating System :: MacOS :: MacOS X",
    "Operating System :: OS Independent",
    "Natural Language :: English",
    "Programming Language :: C",
    "Programming Language :: Python",
    "Programming Language :: Python :: 2",
    "Programming Language :: Python :: 2.4",
    "Programming Language :: Python :: 2.5",
    "Programming Language :: Python :: 2.6",
    "Programming Language :: Python :: 2.7",
    "Topic :: Utilities",
    "Topic :: System :: Systems Administration",
    "Topic :: System :: Filesystems",
    "Topic :: System :: Distributed Computing",
    "Topic :: Software Development :: Libraries",
    "Topic :: Communications :: Usenet News",
    "Topic :: System :: Archiving :: Backup",
    "Topic :: System :: Archiving :: Mirroring",
    "Topic :: System :: Archiving",
    ]


setup_requires = []

# The darcsver command from the darcsver plugin is needed to initialize the
# distribution's .version attribute correctly. (It does this either by
# examining darcs history, or if that fails by reading the
# src/allmydata/_version.py file). darcsver will also write a new version
# stamp in src/allmydata/_version.py, with a version number derived from
# darcs history. Note that the setup.cfg file has an "[aliases]" section
# which enumerates commands that you might run and specifies that it will run
# darcsver before each one. If you add different commands (or if I forgot
# some that are already in use), you may need to add it to setup.cfg and
# configure it to run darcsver before your command, if you want the version
# number to be correct when that command runs.
# http://pypi.python.org/pypi/darcsver
setup_requires.append('darcsver >= 1.7.2')

# Nevow imports itself when building, which causes Twisted and zope.interface
# to be imported. We need to make sure that the versions of Twisted and
# zope.interface used at build time satisfy Nevow's requirements. If not
# then there are two problems:
#  - prior to Nevow v0.9.33, Nevow didn't declare its dependency on Twisted
#    in a way that enabled setuptools to satisfy that requirement at
#    build time.
#  - some versions of zope.interface, e.g. v3.6.4, are incompatible with
#    Nevow, and we need to avoid those both at build and run-time.
#
# This only matters when compatible versions of Twisted and zope.interface
# are not already installed. Retire this hack when
# https://bugs.launchpad.net/nevow/+bug/812537 has been fixed.
setup_requires += [req for req in install_requires if req.startswith('Twisted') or req.startswith('zope.interface')]

# trialcoverage is required if you want the "trial" unit test runner to have a
# "--reporter=bwverbose-coverage" option which produces code-coverage results.
# The required version is 0.3.3, because that is the latest version that only
# depends on a version of pycoverage for which binary packages are available.
if "--reporter=bwverbose-coverage" in sys.argv:
    setup_requires.append('trialcoverage >= 0.3.3')

# stdeb is required to produce Debian files with the "sdist_dsc" command.
if "sdist_dsc" in sys.argv:
    setup_requires.append('stdeb >= 0.3')

# We no longer have any requirements specific to tests.
tests_require=[]


class Trial(Command):
    description = "run trial (use 'bin%stahoe debug trial' for the full set of trial options)" % (os.sep,)
    # This is just a subset of the most useful options, for compatibility.
    user_options = [ ("no-rterrors", None, "Don't print out tracebacks as they occur."),
                     ("rterrors", "e", "Print out tracebacks as they occur (default, so ignored)."),
                     ("until-failure", "u", "Repeat a test (specified by -s) until it fails."),
                     ("reporter=", None, "The reporter to use for this test run."),
                     ("suite=", "s", "Specify the test suite."),
                     ("quiet", None, "Don't display version numbers and paths of Tahoe dependencies."),
                   ]

    def initialize_options(self):
        self.rterrors = False
        self.no_rterrors = False
        self.until_failure = False
        self.reporter = None
        self.suite = "allmydata"
        self.quiet = False

    def finalize_options(self):
        pass

    def run(self):
        args = [sys.executable, os.path.join('bin', 'tahoe')]
        if not self.quiet:
            args.append('--version-and-path')
        args += ['debug', 'trial']
        if self.rterrors and self.no_rterrors:
            raise AssertionError("--rterrors and --no-rterrors conflict.")
        if not self.no_rterrors:
            args.append('--rterrors')
        if self.until_failure:
            args.append('--until-failure')
        if self.reporter:
            args.append('--reporter=' + self.reporter)
        if self.suite:
            args.append(self.suite)
        rc = subprocess.call(args)
        sys.exit(rc)


class MakeExecutable(Command):
    description = "make the 'bin%stahoe' scripts" % (os.sep,)
    user_options = []

    def initialize_options(self):
        pass
    def finalize_options(self):
        pass
    def run(self):
        bin_tahoe_template = os.path.join("bin", "tahoe-script.template")

        # tahoe.pyscript is really only necessary for Windows, but we also
        # create it on Unix for consistency.
        script_names = ["tahoe.pyscript", "tahoe"]

        # Create the tahoe script file under the 'bin' directory. This
        # file is exactly the same as the 'tahoe-script.template' script
        # except that the shebang line is rewritten to use our sys.executable
        # for the interpreter.
        f = open(bin_tahoe_template, "rU")
        script_lines = f.readlines()
        f.close()
        script_lines[0] = '#!%s\n' % (sys.executable,)
        for script_name in script_names:
            tahoe_script = os.path.join("bin", script_name)
            try:
                os.remove(tahoe_script)
            except Exception:
                if os.path.exists(tahoe_script):
                   raise
            f = open(tahoe_script, "wb")
            for line in script_lines:
                f.write(line)
            f.close()

        # chmod +x
        unix_script = os.path.join("bin", "tahoe")
        old_mode = stat.S_IMODE(os.stat(unix_script)[stat.ST_MODE])
        new_mode = old_mode | (stat.S_IXUSR | stat.S_IRUSR |
                               stat.S_IXGRP | stat.S_IRGRP |
                               stat.S_IXOTH | stat.S_IROTH )
        os.chmod(unix_script, new_mode)

        old_tahoe_exe = os.path.join("bin", "tahoe.exe")
        try:
            os.remove(old_tahoe_exe)
        except Exception:
            if os.path.exists(old_tahoe_exe):
                raise


DARCS_VERSION_BODY = '''
# This _version.py is generated from darcs metadata by the tahoe setup.py
# and the "darcsver" package.

__pkgname__ = "%(pkgname)s"
verstr = "%(pkgversion)s"
__version__ = verstr
'''

GIT_VERSION_BODY = '''
# This _version.py is generated from git metadata by the tahoe setup.py.

__pkgname__ = "%(pkgname)s"
real_version = "%(version)s"
full_version = "%(full)s"
verstr = "%(normalized)s"
__version__ = verstr
'''

def run_command(args, cwd=None, verbose=False):
    try:
        # remember shell=False, so use git.cmd on windows, not just git
        p = subprocess.Popen(args, stdout=subprocess.PIPE, cwd=cwd)
    except EnvironmentError, e:
        if verbose:
            print "unable to run %s" % args[0]
            print e
        return None
    stdout = p.communicate()[0].strip()
    if p.returncode != 0:
        if verbose:
            print "unable to run %s (error)" % args[0]
        return None
    return stdout


def versions_from_git(tag_prefix, verbose=False):
    # this runs 'git' from the directory that contains this file. That either
    # means someone ran a setup.py command (and this code is in
    # versioneer.py, thus the containing directory is the root of the source
    # tree), or someone ran a project-specific entry point (and this code is
    # in _version.py, thus the containing directory is somewhere deeper in
    # the source tree). This only gets called if the git-archive 'subst'
    # variables were *not* expanded, and _version.py hasn't already been
    # rewritten with a short version string, meaning we're inside a checked
    # out source tree.

    # versions_from_git (as copied from python-versioneer) returns strings
    # like "1.9.0-25-gb73aba9-dirty", which means we're in a tree with
    # uncommited changes (-dirty), the latest checkin is revision b73aba9,
    # the most recent tag was 1.9.0, and b73aba9 has 25 commits that weren't
    # in 1.9.0 . The narrow-minded NormalizedVersion parser that takes our
    # output (meant to enable sorting of version strings) refuses most of
    # that. Tahoe uses a function named suggest_normalized_version() that can
    # handle "1.9.0.post25", so dumb down our output to match.

    try:
        source_dir = os.path.dirname(os.path.abspath(__file__))
    except NameError:
        # some py2exe/bbfreeze/non-CPython implementations don't do __file__
        return {} # not always correct
    GIT = "git"
    if sys.platform == "win32":
        GIT = "git.cmd"
    stdout = run_command([GIT, "describe", "--tags", "--dirty", "--always"],
                         cwd=source_dir)
    if stdout is None:
        return {}
    if not stdout.startswith(tag_prefix):
        if verbose:
            print "tag '%s' doesn't start with prefix '%s'" % (stdout, tag_prefix)
        return {}
    version = stdout[len(tag_prefix):]
    pieces = version.split("-")
    if len(pieces) == 1:
        normalized_version = pieces[0]
    else:
        normalized_version = "%s.post%s" % (pieces[0], pieces[1])
    stdout = run_command([GIT, "rev-parse", "HEAD"], cwd=source_dir)
    if stdout is None:
        return {}
    full = stdout.strip()
    if version.endswith("-dirty"):
        full += "-dirty"
        normalized_version += ".dev0"
    return {"version": version, "normalized": normalized_version, "full": full}


class UpdateVersion(Command):
    description = "update _version.py from revision-control metadata"
    user_options = []

    def initialize_options(self):
        pass
    def finalize_options(self):
        pass
    def run(self):
        target = self.distribution.versionfiles[0]
        if os.path.isdir(os.path.join(basedir, "_darcs")):
            verstr = self.try_from_darcs(target)
        elif os.path.isdir(os.path.join(basedir, ".git")):
            verstr = self.try_from_git(target)
        else:
            print "no version-control data found, leaving _version.py alone"
            return
        if verstr:
            self.distribution.metadata.version = verstr

    def try_from_darcs(self, target):
        from darcsver.darcsvermodule import update
        (rc, verstr) = update(pkgname=self.distribution.get_name(),
                              verfilename=self.distribution.versionfiles,
                              revision_number=True,
                              version_body=DARCS_VERSION_BODY)
        if rc == 0:
            return verstr

    def try_from_git(self, target):
        versions = versions_from_git("allmydata-tahoe-", verbose=True)
        if versions:
            for fn in self.distribution.versionfiles:
                f = open(fn, "wb")
                f.write(GIT_VERSION_BODY %
                        { "pkgname": self.distribution.get_name(),
                          "version": versions["version"],
                          "normalized": versions["normalized"],
                          "full": versions["full"] })
                f.close()
                print "git-version: wrote '%s' into '%s'" % (versions["version"], fn)
        return versions.get("normalized", None)


class MySdist(sdist.sdist):
    """ A hook in the sdist command so that we can determine whether this the
    tarball should be 'SUMO' or not, i.e. whether or not to include the
    external dependency tarballs. Note that we always include
    misc/dependencies/* in the tarball; --sumo controls whether tahoe-deps/*
    is included as well.
    """

    user_options = sdist.sdist.user_options + \
        [('sumo', 's',
          "create a 'sumo' sdist which includes the contents of tahoe-deps/*"),
         ]
    boolean_options = ['sumo']

    def initialize_options(self):
        sdist.sdist.initialize_options(self)
        self.sumo = False

    def make_distribution(self):
        # add our extra files to the list just before building the
        # tarball/zipfile. We override make_distribution() instead of run()
        # because setuptools.command.sdist.run() does not lend itself to
        # easy/robust subclassing (the code we need to add goes right smack
        # in the middle of a 12-line method). If this were the distutils
        # version, we'd override get_file_list().

        if self.sumo:
            # If '--sumo' was specified, include tahoe-deps/* in the sdist.
            # We assume that the user has fetched the tahoe-deps.tar.gz
            # tarball and unpacked it already.
            self.filelist.extend([os.path.join("tahoe-deps", fn)
                                  for fn in os.listdir("tahoe-deps")])
            # In addition, we want the tarball/zipfile to have -SUMO in the
            # name, and the unpacked directory to have -SUMO too. The easiest
            # way to do this is to patch self.distribution and override the
            # get_fullname() method. (an alternative is to modify
            # self.distribution.metadata.version, but that also affects the
            # contents of PKG-INFO).
            fullname = self.distribution.get_fullname()
            def get_fullname():
                return fullname + "-SUMO"
            self.distribution.get_fullname = get_fullname

        try:
            old_mask = os.umask(int("022", 8))
            return sdist.sdist.make_distribution(self)
        finally:
            os.umask(old_mask)


setup_args = {}
if version:
    setup_args["version"] = version

setup(name=APPNAME,
      description='secure, decentralized, fault-tolerant filesystem',
      long_description=open('README.txt', 'rU').read(),
      author='the Tahoe-LAFS project',
      author_email='tahoe-dev@tahoe-lafs.org',
      url='https://tahoe-lafs.org/',
      license='GNU GPL', # see README.txt -- there is an alternative licence
      cmdclass={"trial": Trial,
                "make_executable": MakeExecutable,
                "update_version": UpdateVersion,
                "sdist": MySdist,
                },
      package_dir = {'':'src'},
      packages=['allmydata',
                'allmydata.frontends',
                'allmydata.immutable',
                'allmydata.immutable.downloader',
                'allmydata.introducer',
                'allmydata.mutable',
                'allmydata.scripts',
                'allmydata.storage',
                'allmydata.test',
                'allmydata.util',
                'allmydata.web',
<<<<<<< HEAD
=======
                'allmydata.web.static',
>>>>>>> 64c3d4b9
                'allmydata.windows',
                'buildtest'],
      classifiers=trove_classifiers,
      test_suite="allmydata.test",
      install_requires=install_requires,
      tests_require=tests_require,
<<<<<<< HEAD
      package_data={"allmydata.web": ["*.xhtml", "*.js", "*.png", "*.css"],
=======
      package_data={"allmydata.web": ["*.xhtml"],
                    "allmydata.web.static": ["*.js", "*.png", "*.css"],
>>>>>>> 64c3d4b9
                    },
      setup_requires=setup_requires,
      entry_points = { 'console_scripts': [ 'tahoe = allmydata.scripts.runner:run' ] },
      zip_safe=False, # We prefer unzipped for easier access.
      versionfiles=['src/allmydata/_version.py',],
      **setup_args
      )<|MERGE_RESOLUTION|>--- conflicted
+++ resolved
@@ -466,22 +466,15 @@
                 'allmydata.test',
                 'allmydata.util',
                 'allmydata.web',
-<<<<<<< HEAD
-=======
                 'allmydata.web.static',
->>>>>>> 64c3d4b9
                 'allmydata.windows',
                 'buildtest'],
       classifiers=trove_classifiers,
       test_suite="allmydata.test",
       install_requires=install_requires,
       tests_require=tests_require,
-<<<<<<< HEAD
-      package_data={"allmydata.web": ["*.xhtml", "*.js", "*.png", "*.css"],
-=======
       package_data={"allmydata.web": ["*.xhtml"],
                     "allmydata.web.static": ["*.js", "*.png", "*.css"],
->>>>>>> 64c3d4b9
                     },
       setup_requires=setup_requires,
       entry_points = { 'console_scripts': [ 'tahoe = allmydata.scripts.runner:run' ] },
