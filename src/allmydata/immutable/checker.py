--- conflicted
+++ resolved
@@ -745,20 +745,6 @@
 
         verifiedshares = dictutil.DictOfSets() # {sharenum: set(serverid)}
         servers = {} # {serverid: set(sharenums)}
-<<<<<<< HEAD
-        corruptsharelocators = [] # (serverid, storageindex, sharenum)
-        incompatiblesharelocators = [] # (serverid, storageindex, sharenum)
-
-        for theseverifiedshares, thisserver, thesecorruptshares, theseincompatibleshares, thisresponded in results:
-            thisserverid = thisserver.get_serverid()
-            servers.setdefault(thisserverid, set()).update(theseverifiedshares)
-            for sharenum in theseverifiedshares:
-                verifiedshares.setdefault(sharenum, set()).add(thisserverid)
-            for sharenum in thesecorruptshares:
-                corruptsharelocators.append((thisserverid, self._verifycap.get_storage_index(), sharenum))
-            for sharenum in theseincompatibleshares:
-                incompatiblesharelocators.append((thisserverid, self._verifycap.get_storage_index(), sharenum))
-=======
         corruptshare_locators = [] # (serverid, storageindex, sharenum)
         incompatibleshare_locators = [] # (serverid, storageindex, sharenum)
         servers_responding = set() # serverid
@@ -774,7 +760,6 @@
                 incompatibleshare_locators.append((server_id, SI, sharenum))
             if responded:
                 servers_responding.add(server_id)
->>>>>>> 64c3d4b9
 
         d['count-shares-good'] = len(verifiedshares)
         d['count-good-share-hosts'] = len([s for s in servers.keys() if servers[s]])
