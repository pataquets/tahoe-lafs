
from allmydata.uri import from_string
<<<<<<< HEAD
from allmydata.util import base32, idlib, log
=======
from allmydata.util import base32, log
>>>>>>> 64c3d4b9
from allmydata.check_results import CheckAndRepairResults, CheckResults

from allmydata.mutable.common import MODE_CHECK, MODE_WRITE, CorruptShareError
from allmydata.mutable.servermap import ServerMap, ServermapUpdater
from allmydata.mutable.retrieve import Retrieve # for verifying

class MutableChecker:
    SERVERMAP_MODE = MODE_CHECK

    def __init__(self, node, storage_broker, history, monitor):
        self._node = node
        self._storage_broker = storage_broker
        self._history = history
        self._monitor = monitor
        self.bad_shares = [] # list of (server,shnum,failure)
        self._storage_index = self._node.get_storage_index()
        self.results = CheckResults(from_string(node.get_uri()), self._storage_index)
        self.need_repair = False
        self.responded = set() # set of (binary) nodeids

    def check(self, verify=False, add_lease=False):
        servermap = ServerMap()
        # Updating the servermap in MODE_CHECK will stand a good chance
        # of finding all of the shares, and getting a good idea of
        # recoverability, etc, without verifying.
        u = ServermapUpdater(self._node, self._storage_broker, self._monitor,
                             servermap, self.SERVERMAP_MODE,
                             add_lease=add_lease)
        if self._history:
            self._history.notify_mapupdate(u.get_status())
        d = u.update()
        d.addCallback(self._got_mapupdate_results)
        if verify:
            d.addCallback(self._verify_all_shares)
        d.addCallback(lambda res: servermap)
        d.addCallback(self._fill_checker_results, self.results)
        d.addCallback(lambda res: self.results)
        return d

    def _got_mapupdate_results(self, servermap):
        # the file is healthy if there is exactly one recoverable version, it
        # has at least N distinct shares, and there are no unrecoverable
        # versions: all existing shares will be for the same version.
        self._monitor.raise_if_cancelled()
        self.best_version = None
        num_recoverable = len(servermap.recoverable_versions())
        if num_recoverable:
            self.best_version = servermap.best_recoverable_version()

        # The file is unhealthy and needs to be repaired if:
        # - There are unrecoverable versions.
        if servermap.unrecoverable_versions():
            self.need_repair = True
        # - There isn't a recoverable version.
        if num_recoverable != 1:
            self.need_repair = True
        # - The best recoverable version is missing some shares.
        if self.best_version:
            available_shares = servermap.shares_available()
            (num_distinct_shares, k, N) = available_shares[self.best_version]
            if num_distinct_shares < N:
                self.need_repair = True

        return servermap

    def _verify_all_shares(self, servermap):
        # read every byte of each share
        #
        # This logic is going to be very nearly the same as the
        # downloader. I bet we could pass the downloader a flag that
        # makes it do this, and piggyback onto that instead of
        # duplicating a bunch of code.
<<<<<<< HEAD
        # 
=======
        #
>>>>>>> 64c3d4b9
        # Like:
        #  r = Retrieve(blah, blah, blah, verify=True)
        #  d = r.download()
        #  (wait, wait, wait, d.callback)
<<<<<<< HEAD
        #  
=======
        #
>>>>>>> 64c3d4b9
        #  Then, when it has finished, we can check the servermap (which
        #  we provided to Retrieve) to figure out which shares are bad,
        #  since the Retrieve process will have updated the servermap as
        #  it went along.
        #
        #  By passing the verify=True flag to the constructor, we are
        #  telling the downloader a few things.
<<<<<<< HEAD
        # 
=======
        #
>>>>>>> 64c3d4b9
        #  1. It needs to download all N shares, not just K shares.
        #  2. It doesn't need to decrypt or decode the shares, only
        #     verify them.
        if not self.best_version:
            return

<<<<<<< HEAD
        r = Retrieve(self._node, servermap, self.best_version, verify=True)
=======
        r = Retrieve(self._node, self._storage_broker, servermap,
                     self.best_version, verify=True)
>>>>>>> 64c3d4b9
        d = r.download()
        d.addCallback(self._process_bad_shares)
        return d


    def _process_bad_shares(self, bad_shares):
        if bad_shares:
            self.need_repair = True
        self.bad_shares = bad_shares


    def _count_shares(self, smap, version):
        available_shares = smap.shares_available()
        (num_distinct_shares, k, N) = available_shares[version]
        counters = {}
        counters["count-shares-good"] = num_distinct_shares
        counters["count-shares-needed"] = k
        counters["count-shares-expected"] = N
        good_hosts = smap.all_servers_for_version(version)
        counters["count-good-share-hosts"] = len(good_hosts)
        vmap = smap.make_versionmap()
        counters["count-wrong-shares"] = sum([len(shares)
                                          for verinfo,shares in vmap.items()
                                          if verinfo != version])

        return counters

    def _fill_checker_results(self, smap, r):
        self._monitor.raise_if_cancelled()
        r.set_servermap(smap.copy())
        healthy = True
        data = {}
        report = []
        summary = []
        vmap = smap.make_versionmap()
        recoverable = smap.recoverable_versions()
        unrecoverable = smap.unrecoverable_versions()
        data["count-recoverable-versions"] = len(recoverable)
        data["count-unrecoverable-versions"] = len(unrecoverable)

        if recoverable:
            report.append("Recoverable Versions: " +
                          "/".join(["%d*%s" % (len(vmap[v]),
                                               smap.summarize_version(v))
                                    for v in recoverable]))
        if unrecoverable:
            report.append("Unrecoverable Versions: " +
                          "/".join(["%d*%s" % (len(vmap[v]),
                                               smap.summarize_version(v))
                                    for v in unrecoverable]))
        if smap.unrecoverable_versions():
            healthy = False
            summary.append("some versions are unrecoverable")
            report.append("Unhealthy: some versions are unrecoverable")
        if len(recoverable) == 0:
            healthy = False
            summary.append("no versions are recoverable")
            report.append("Unhealthy: no versions are recoverable")
        if len(recoverable) > 1:
            healthy = False
            summary.append("multiple versions are recoverable")
            report.append("Unhealthy: there are multiple recoverable versions")

        needs_rebalancing = False
        if recoverable:
            best_version = smap.best_recoverable_version()
            report.append("Best Recoverable Version: " +
                          smap.summarize_version(best_version))
            counters = self._count_shares(smap, best_version)
            data.update(counters)
            s = counters["count-shares-good"]
            k = counters["count-shares-needed"]
            N = counters["count-shares-expected"]
            if s < N:
                healthy = False
                report.append("Unhealthy: best version has only %d shares "
                              "(encoding is %d-of-%d)" % (s, k, N))
                summary.append("%d shares (enc %d-of-%d)" % (s, k, N))
            hosts = smap.all_servers_for_version(best_version)
            needs_rebalancing = bool( len(hosts) < N )
        elif unrecoverable:
            healthy = False
            # find a k and N from somewhere
            first = list(unrecoverable)[0]
            # not exactly the best version, but that doesn't matter too much
            data.update(self._count_shares(smap, first))
            # leave needs_rebalancing=False: the file being unrecoverable is
            # the bigger problem
        else:
            # couldn't find anything at all
            data["count-shares-good"] = 0
            data["count-shares-needed"] = 3 # arbitrary defaults
            data["count-shares-expected"] = 10
            data["count-good-share-hosts"] = 0
            data["count-wrong-shares"] = 0

        if self.bad_shares:
            data["count-corrupt-shares"] = len(self.bad_shares)
            data["list-corrupt-shares"] = locators = []
            report.append("Corrupt Shares:")
            summary.append("Corrupt Shares:")
            for (server, shnum, f) in sorted(self.bad_shares):
                serverid = server.get_serverid()
                locators.append( (serverid, self._storage_index, shnum) )
                s = "%s-sh%d" % (server.get_name(), shnum)
                if f.check(CorruptShareError):
                    ft = f.value.reason
                else:
                    ft = str(f)
                report.append(" %s: %s" % (s, ft))
                summary.append(s)
                p = (serverid, self._storage_index, shnum, f)
                r.problems.append(p)
                msg = ("CorruptShareError during mutable verify, "
                       "serverid=%(serverid)s, si=%(si)s, shnum=%(shnum)d, "
                       "where=%(where)s")
                log.msg(format=msg, serverid=server.get_name(),
                        si=base32.b2a(self._storage_index),
                        shnum=shnum,
                        where=ft,
                        level=log.WEIRD, umid="EkK8QA")
        else:
            data["count-corrupt-shares"] = 0
            data["list-corrupt-shares"] = []

        sharemap = {}
        for verinfo in vmap:
            for (shnum, server, timestamp) in vmap[verinfo]:
                shareid = "%s-sh%d" % (smap.summarize_version(verinfo), shnum)
                if shareid not in sharemap:
                    sharemap[shareid] = []
                sharemap[shareid].append(server.get_serverid())
        data["sharemap"] = sharemap
        data["servers-responding"] = [s.get_serverid() for s in
                                      list(smap.get_reachable_servers())]

        r.set_healthy(healthy)
        r.set_recoverable(bool(recoverable))
        r.set_needs_rebalancing(needs_rebalancing)
        r.set_data(data)
        if healthy:
            r.set_summary("Healthy")
        else:
            r.set_summary("Unhealthy: " + " ".join(summary))
        r.set_report(report)


class MutableCheckAndRepairer(MutableChecker):
    SERVERMAP_MODE = MODE_WRITE # needed to get the privkey

    def __init__(self, node, storage_broker, history, monitor):
        MutableChecker.__init__(self, node, storage_broker, history, monitor)
        self.cr_results = CheckAndRepairResults(self._storage_index)
        self.cr_results.pre_repair_results = self.results
        self.need_repair = False

    def check(self, verify=False, add_lease=False):
        d = MutableChecker.check(self, verify, add_lease)
        d.addCallback(self._maybe_repair)
        d.addCallback(lambda res: self.cr_results)
        return d

    def _maybe_repair(self, res):
        self._monitor.raise_if_cancelled()
        if not self.need_repair:
            self.cr_results.post_repair_results = self.results
            return
        if self._node.is_readonly():
            # ticket #625: we cannot yet repair read-only mutable files
            self.cr_results.post_repair_results = self.results
            self.cr_results.repair_attempted = False
            return
        self.cr_results.repair_attempted = True
        d = self._node.repair(self.results, monitor=self._monitor)
        def _repair_finished(repair_results):
            self.cr_results.repair_successful = repair_results.get_successful()
            r = CheckResults(from_string(self._node.get_uri()), self._storage_index)
            self.cr_results.post_repair_results = r
            self._fill_checker_results(repair_results.servermap, r)
            self.cr_results.repair_results = repair_results # TODO?
        def _repair_error(f):
            # I'm not sure if I want to pass through a failure or not.
            self.cr_results.repair_successful = False
            self.cr_results.repair_failure = f # TODO?
            #self.cr_results.post_repair_results = ??
            return f
        d.addCallbacks(_repair_finished, _repair_error)
        return d<|MERGE_RESOLUTION|>--- conflicted
+++ resolved
@@ -1,10 +1,6 @@
 
 from allmydata.uri import from_string
-<<<<<<< HEAD
-from allmydata.util import base32, idlib, log
-=======
 from allmydata.util import base32, log
->>>>>>> 64c3d4b9
 from allmydata.check_results import CheckAndRepairResults, CheckResults
 
 from allmydata.mutable.common import MODE_CHECK, MODE_WRITE, CorruptShareError
@@ -77,20 +73,12 @@
         # downloader. I bet we could pass the downloader a flag that
         # makes it do this, and piggyback onto that instead of
         # duplicating a bunch of code.
-<<<<<<< HEAD
-        # 
-=======
-        #
->>>>>>> 64c3d4b9
+        #
         # Like:
         #  r = Retrieve(blah, blah, blah, verify=True)
         #  d = r.download()
         #  (wait, wait, wait, d.callback)
-<<<<<<< HEAD
-        #  
-=======
-        #
->>>>>>> 64c3d4b9
+        #
         #  Then, when it has finished, we can check the servermap (which
         #  we provided to Retrieve) to figure out which shares are bad,
         #  since the Retrieve process will have updated the servermap as
@@ -98,23 +86,15 @@
         #
         #  By passing the verify=True flag to the constructor, we are
         #  telling the downloader a few things.
-<<<<<<< HEAD
-        # 
-=======
-        #
->>>>>>> 64c3d4b9
+        #
         #  1. It needs to download all N shares, not just K shares.
         #  2. It doesn't need to decrypt or decode the shares, only
         #     verify them.
         if not self.best_version:
             return
 
-<<<<<<< HEAD
-        r = Retrieve(self._node, servermap, self.best_version, verify=True)
-=======
         r = Retrieve(self._node, self._storage_broker, servermap,
                      self.best_version, verify=True)
->>>>>>> 64c3d4b9
         d = r.download()
         d.addCallback(self._process_bad_shares)
         return d
