--- conflicted
+++ resolved
@@ -1,77 +1,13 @@
 
 import struct
-<<<<<<< HEAD
-from allmydata.mutable.common import NeedMoreDataError, UnknownVersionError
-=======
 from allmydata.mutable.common import NeedMoreDataError, UnknownVersionError, \
      BadShareError
->>>>>>> 64c3d4b9
 from allmydata.interfaces import HASH_SIZE, SALT_SIZE, SDMF_VERSION, \
                                  MDMF_VERSION, IMutableSlotWriter
 from allmydata.util import mathutil
 from twisted.python import failure
 from twisted.internet import defer
 from zope.interface import implements
-<<<<<<< HEAD
-
-
-# These strings describe the format of the packed structs they help process
-# Here's what they mean:
-#
-#  PREFIX:
-#    >: Big-endian byte order; the most significant byte is first (leftmost).
-#    B: The version information; an 8 bit version identifier. Stored as
-#       an unsigned char. This is currently 00 00 00 00; our modifications
-#       will turn it into 00 00 00 01.
-#    Q: The sequence number; this is sort of like a revision history for
-#       mutable files; they start at 1 and increase as they are changed after
-#       being uploaded. Stored as an unsigned long long, which is 8 bytes in
-#       length.
-#  32s: The root hash of the share hash tree. We use sha-256d, so we use 32 
-#       characters = 32 bytes to store the value.
-#  16s: The salt for the readkey. This is a 16-byte random value, stored as
-#       16 characters.
-#
-#  SIGNED_PREFIX additions, things that are covered by the signature:
-#    B: The "k" encoding parameter. We store this as an 8-bit character, 
-#       which is convenient because our erasure coding scheme cannot 
-#       encode if you ask for more than 255 pieces.
-#    B: The "N" encoding parameter. Stored as an 8-bit character for the 
-#       same reasons as above.
-#    Q: The segment size of the uploaded file. This will essentially be the
-#       length of the file in SDMF. An unsigned long long, so we can store 
-#       files of quite large size.
-#    Q: The data length of the uploaded file. Modulo padding, this will be
-#       the same of the data length field. Like the data length field, it is
-#       an unsigned long long and can be quite large.
-#
-#   HEADER additions:
-#     L: The offset of the signature of this. An unsigned long.
-#     L: The offset of the share hash chain. An unsigned long.
-#     L: The offset of the block hash tree. An unsigned long.
-#     L: The offset of the share data. An unsigned long.
-#     Q: The offset of the encrypted private key. An unsigned long long, to
-#        account for the possibility of a lot of share data.
-#     Q: The offset of the EOF. An unsigned long long, to account for the
-#        possibility of a lot of share data.
-# 
-#  After all of these, we have the following:
-#    - The verification key: Occupies the space between the end of the header
-#      and the start of the signature (i.e.: data[HEADER_LENGTH:o['signature']].
-#    - The signature, which goes from the signature offset to the share hash
-#      chain offset.
-#    - The share hash chain, which goes from the share hash chain offset to
-#      the block hash tree offset.
-#    - The share data, which goes from the share data offset to the encrypted
-#      private key offset.
-#    - The encrypted private key offset, which goes until the end of the file.
-# 
-#  The block hash tree in this encoding has only one share, so the offset of
-#  the share data will be 32 bits more than the offset of the block hash tree.
-#  Given this, we may need to check to see how many bytes a reasonably sized
-#  block hash tree will take up.
-=======
->>>>>>> 64c3d4b9
 
 
 # These strings describe the format of the packed structs they help process.
@@ -134,16 +70,11 @@
 HEADER_LENGTH = struct.calcsize(HEADER)
 OFFSETS = ">LLLLQQ"
 OFFSETS_LENGTH = struct.calcsize(OFFSETS)
-<<<<<<< HEAD
-
-# These are still used for some tests.
-=======
 
 MAX_MUTABLE_SHARE_SIZE = 69105*1000*1000*1000*1000 # 69105 TB, kind of arbitrary
 
 
 # These are still used for some tests of SDMF files.
->>>>>>> 64c3d4b9
 def unpack_header(data):
     o = {}
     (version,
@@ -1173,18 +1104,11 @@
     def get_verinfo(self):
         return (self._seqnum,
                 self._root_hash,
-<<<<<<< HEAD
-                self._required_shares,
-                self._total_shares,
-                self._segment_size,
-                self._data_length,
-=======
                 None,
                 self._segment_size,
                 self._data_length,
                 self._required_shares,
                 self._total_shares,
->>>>>>> 64c3d4b9
                 self.get_signable(),
                 self._get_offsets_tuple())
 
@@ -1250,14 +1174,11 @@
         d.addCallback(_result)
         return d
 
-<<<<<<< HEAD
-=======
 def _handle_bad_struct(f):
     # struct.unpack errors mean the server didn't give us enough data, so
     # this share is bad
     f.trap(struct.error)
     raise BadShareError(f.value.args[0])
->>>>>>> 64c3d4b9
 
 class MDMFSlotReadProxy:
     """
@@ -1328,20 +1249,13 @@
         d = self._read(readvs, force_remote)
         d.addCallback(self._process_encoding_parameters)
         d.addCallback(self._process_offsets)
-<<<<<<< HEAD
-=======
         d.addErrback(_handle_bad_struct)
->>>>>>> 64c3d4b9
         return d
 
 
     def _process_encoding_parameters(self, encoding_parameters):
-<<<<<<< HEAD
-        assert self.shnum in encoding_parameters
-=======
         if self.shnum not in encoding_parameters:
             raise BadShareError("no data for shnum %d" % self.shnum)
->>>>>>> 64c3d4b9
         encoding_parameters = encoding_parameters[self.shnum][0]
         # The first byte is the version number. It will tell us what
         # to do next.
@@ -1486,12 +1400,8 @@
         d.addCallback(_then)
         d.addCallback(lambda readvs: self._read(readvs))
         def _process_results(results):
-<<<<<<< HEAD
-            assert self.shnum in results
-=======
             if self.shnum not in results:
                 raise BadShareError("no data for shnum %d" % self.shnum)
->>>>>>> 64c3d4b9
             if self._version_number == 0:
                 # We only read the share data, but we know the salt from
                 # when we fetched the header
@@ -1499,12 +1409,8 @@
                 if not data:
                     data = ""
                 else:
-<<<<<<< HEAD
-                    assert len(data) == 1
-=======
                     if len(data) != 1:
                         raise BadShareError("got %d vectors, not 1" % len(data))
->>>>>>> 64c3d4b9
                     data = data[0]
                 salt = self._salt
             else:
@@ -1554,12 +1460,8 @@
         d.addCallback(lambda readvs:
             self._read(readvs, force_remote=force_remote))
         def _build_block_hash_tree(results):
-<<<<<<< HEAD
-            assert self.shnum in results
-=======
             if self.shnum not in results:
                 raise BadShareError("no data for shnum %d" % self.shnum)
->>>>>>> 64c3d4b9
 
             rawhashes = results[self.shnum][0]
             results = [rawhashes[i:i+HASH_SIZE]
@@ -1598,12 +1500,8 @@
         d.addCallback(lambda readvs:
             self._read(readvs, force_remote=force_remote))
         def _build_share_hash_chain(results):
-<<<<<<< HEAD
-            assert self.shnum in results
-=======
             if self.shnum not in results:
                 raise BadShareError("no data for shnum %d" % self.shnum)
->>>>>>> 64c3d4b9
 
             sharehashes = results[self.shnum][0]
             results = [sharehashes[i:i+(HASH_SIZE + 2)]
@@ -1612,10 +1510,7 @@
                             for data in results])
             return results
         d.addCallback(_build_share_hash_chain)
-<<<<<<< HEAD
-=======
         d.addErrback(_handle_bad_struct)
->>>>>>> 64c3d4b9
         return d
 
 
@@ -1636,12 +1531,8 @@
         d.addCallback(_make_readvs)
         d.addCallback(lambda readvs: self._read(readvs))
         def _process_results(results):
-<<<<<<< HEAD
-            assert self.shnum in results
-=======
             if self.shnum not in results:
                 raise BadShareError("no data for shnum %d" % self.shnum)
->>>>>>> 64c3d4b9
             privkey = results[self.shnum][0]
             return privkey
         d.addCallback(_process_results)
@@ -1665,12 +1556,8 @@
         d.addCallback(_make_readvs)
         d.addCallback(lambda readvs: self._read(readvs))
         def _process_results(results):
-<<<<<<< HEAD
-            assert self.shnum in results
-=======
             if self.shnum not in results:
                 raise BadShareError("no data for shnum %d" % self.shnum)
->>>>>>> 64c3d4b9
             signature = results[self.shnum][0]
             return signature
         d.addCallback(_process_results)
@@ -1695,12 +1582,8 @@
         d.addCallback(_make_readvs)
         d.addCallback(lambda readvs: self._read(readvs))
         def _process_results(results):
-<<<<<<< HEAD
-            assert self.shnum in results
-=======
             if self.shnum not in results:
                 raise BadShareError("no data for shnum %d" % self.shnum)
->>>>>>> 64c3d4b9
             verification_key = results[self.shnum][0]
             return verification_key
         d.addCallback(_process_results)
@@ -1876,11 +1759,7 @@
         return d
 
 
-<<<<<<< HEAD
-class LayoutInvalid(Exception):
-=======
 class LayoutInvalid(BadShareError):
->>>>>>> 64c3d4b9
     """
     This isn't a valid MDMF mutable file
     """