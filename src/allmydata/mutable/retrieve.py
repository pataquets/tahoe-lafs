
import time
from itertools import count
from zope.interface import implements
from twisted.internet import defer
from twisted.python import failure
from twisted.internet.interfaces import IPushProducer, IConsumer
<<<<<<< HEAD
from foolscap.api import eventually, fireEventually
from allmydata.interfaces import IRetrieveStatus, NotEnoughSharesError, \
     DownloadStopped, MDMF_VERSION, SDMF_VERSION
from allmydata.util import hashutil, log, mathutil
=======
from foolscap.api import eventually, fireEventually, DeadReferenceError, \
     RemoteException
from allmydata.interfaces import IRetrieveStatus, NotEnoughSharesError, \
     DownloadStopped, MDMF_VERSION, SDMF_VERSION
from allmydata.util import hashutil, log, mathutil, deferredutil
>>>>>>> 64c3d4b9
from allmydata.util.dictutil import DictOfSets
from allmydata import hashtree, codec
from allmydata.storage.server import si_b2a
from pycryptopp.cipher.aes import AES
from pycryptopp.publickey import rsa

<<<<<<< HEAD
from allmydata.mutable.common import CorruptShareError, UncoordinatedWriteError
=======
from allmydata.mutable.common import CorruptShareError, BadShareError, \
     UncoordinatedWriteError
>>>>>>> 64c3d4b9
from allmydata.mutable.layout import MDMFSlotReadProxy

class RetrieveStatus:
    implements(IRetrieveStatus)
    statusid_counter = count(0)
    def __init__(self):
        self.timings = {}
        self.timings["fetch_per_server"] = {}
        self.timings["decode"] = 0.0
        self.timings["decrypt"] = 0.0
        self.timings["cumulative_verify"] = 0.0
        self._problems = {}
        self.active = True
        self.storage_index = None
        self.helper = False
        self.encoding = ("?","?")
        self.size = None
        self.status = "Not started"
        self.progress = 0.0
        self.counter = self.statusid_counter.next()
        self.started = time.time()

    def get_started(self):
        return self.started
    def get_storage_index(self):
        return self.storage_index
    def get_encoding(self):
        return self.encoding
    def using_helper(self):
        return self.helper
    def get_size(self):
        return self.size
    def get_status(self):
        return self.status
    def get_progress(self):
        return self.progress
    def get_active(self):
        return self.active
    def get_counter(self):
        return self.counter
<<<<<<< HEAD

    def add_fetch_timing(self, peerid, elapsed):
        if peerid not in self.timings["fetch_per_server"]:
            self.timings["fetch_per_server"][peerid] = []
        self.timings["fetch_per_server"][peerid].append(elapsed)
=======
    def get_problems(self):
        return self._problems

    def add_fetch_timing(self, server, elapsed):
        if server not in self.timings["fetch_per_server"]:
            self.timings["fetch_per_server"][server] = []
        self.timings["fetch_per_server"][server].append(elapsed)
>>>>>>> 64c3d4b9
    def accumulate_decode_time(self, elapsed):
        self.timings["decode"] += elapsed
    def accumulate_decrypt_time(self, elapsed):
        self.timings["decrypt"] += elapsed
    def set_storage_index(self, si):
        self.storage_index = si
    def set_helper(self, helper):
        self.helper = helper
    def set_encoding(self, k, n):
        self.encoding = (k, n)
    def set_size(self, size):
        self.size = size
    def set_status(self, status):
        self.status = status
    def set_progress(self, value):
        self.progress = value
    def set_active(self, value):
        self.active = value
    def add_problem(self, server, f):
        serverid = server.get_serverid()
        self._problems[serverid] = f

class Marker:
    pass

class Retrieve:
    # this class is currently single-use. Eventually (in MDMF) we will make
    # it multi-use, in which case you can call download(range) multiple
    # times, and each will have a separate response chain. However the
    # Retrieve object will remain tied to a specific version of the file, and
    # will use a single ServerMap instance.
    implements(IPushProducer)

<<<<<<< HEAD
    def __init__(self, filenode, servermap, verinfo, fetch_privkey=False,
                 verify=False):
=======
    def __init__(self, filenode, storage_broker, servermap, verinfo,
                 fetch_privkey=False, verify=False):
>>>>>>> 64c3d4b9
        self._node = filenode
        assert self._node.get_pubkey()
        self._storage_broker = storage_broker
        self._storage_index = filenode.get_storage_index()
        assert self._node.get_readkey()
        self._last_failure = None
        prefix = si_b2a(self._storage_index)[:5]
        self._log_number = log.msg("Retrieve(%s): starting" % prefix)
        self._running = True
        self._decoding = False
        self._bad_shares = set()

        self.servermap = servermap
        assert self._node.get_pubkey()
        self.verinfo = verinfo
        # during repair, we may be called upon to grab the private key, since
        # it wasn't picked up during a verify=False checker run, and we'll
        # need it for repair to generate a new version.
        self._need_privkey = verify or (fetch_privkey
                                        and not self._node.get_privkey())

        if self._need_privkey:
            # TODO: Evaluate the need for this. We'll use it if we want
            # to limit how many queries are on the wire for the privkey
            # at once.
            self._privkey_query_markers = [] # one Marker for each time we've
                                             # tried to get the privkey.

        # verify means that we are using the downloader logic to verify all
        # of our shares. This tells the downloader a few things.
        # 
        # 1. We need to download all of the shares.
        # 2. We don't need to decode or decrypt the shares, since our
        #    caller doesn't care about the plaintext, only the
        #    information about which shares are or are not valid.
        # 3. When we are validating readers, we need to validate the
        #    signature on the prefix. Do we? We already do this in the
        #    servermap update?
        self._verify = verify

        self._status = RetrieveStatus()
        self._status.set_storage_index(self._storage_index)
        self._status.set_helper(False)
        self._status.set_progress(0.0)
        self._status.set_active(True)
        (seqnum, root_hash, IV, segsize, datalength, k, N, prefix,
         offsets_tuple) = self.verinfo
        self._status.set_size(datalength)
        self._status.set_encoding(k, N)
        self.readers = {}
        self._stopped = False
        self._pause_deferred = None
        self._offset = None
        self._read_length = None
        self.log("got seqnum %d" % self.verinfo[0])


    def get_status(self):
        return self._status

    def log(self, *args, **kwargs):
        if "parent" not in kwargs:
            kwargs["parent"] = self._log_number
        if "facility" not in kwargs:
            kwargs["facility"] = "tahoe.mutable.retrieve"
        return log.msg(*args, **kwargs)

    def _set_current_status(self, state):
        seg = "%d/%d" % (self._current_segment, self._last_segment)
        self._status.set_status("segment %s (%s)" % (seg, state))

    ###################
    # IPushProducer

    def pauseProducing(self):
        """
        I am called by my download target if we have produced too much
        data for it to handle. I make the downloader stop producing new
        data until my resumeProducing method is called.
        """
        if self._pause_deferred is not None:
            return

        # fired when the download is unpaused.
        self._old_status = self._status.get_status()
        self._set_current_status("paused")

        self._pause_deferred = defer.Deferred()


    def resumeProducing(self):
        """
        I am called by my download target once it is ready to begin
        receiving data again.
        """
        if self._pause_deferred is None:
            return

        p = self._pause_deferred
        self._pause_deferred = None
        self._status.set_status(self._old_status)

        eventually(p.callback, None)

    def stopProducing(self):
        self._stopped = True
        self.resumeProducing()


    def _check_for_paused(self, res):
        """
        I am called just before a write to the consumer. I return a
        Deferred that eventually fires with the data that is to be
        written to the consumer. If the download has not been paused,
        the Deferred fires immediately. Otherwise, the Deferred fires
        when the downloader is unpaused.
        """
        if self._pause_deferred is not None:
            d = defer.Deferred()
            self._pause_deferred.addCallback(lambda ignored: d.callback(res))
            return d
        return res

    def _check_for_stopped(self, res):
        if self._stopped:
            raise DownloadStopped("our Consumer called stopProducing()")
        return res


    def download(self, consumer=None, offset=0, size=None):
        assert IConsumer.providedBy(consumer) or self._verify

        if consumer:
            self._consumer = consumer
            # we provide IPushProducer, so streaming=True, per
            # IConsumer.
            self._consumer.registerProducer(self, streaming=True)

        self._done_deferred = defer.Deferred()
        self._offset = offset
        self._read_length = size
        self._setup_download()
        self._setup_encoding_parameters()
        self.log("starting download")
        self._started_fetching = time.time()
        # The download process beyond this is a state machine.
<<<<<<< HEAD
        # _add_active_peers will select the peers that we want to use
        # for the download, and then attempt to start downloading. After
        # each segment, it will check for doneness, reacting to broken
        # peers and corrupt shares as necessary. If it runs out of good
        # peers before downloading all of the segments, _done_deferred
=======
        # _add_active_servers will select the servers that we want to use
        # for the download, and then attempt to start downloading. After
        # each segment, it will check for doneness, reacting to broken
        # servers and corrupt shares as necessary. If it runs out of good
        # servers before downloading all of the segments, _done_deferred
>>>>>>> 64c3d4b9
        # will errback.  Otherwise, it will eventually callback with the
        # contents of the mutable file.
        self.loop()
        return self._done_deferred

    def loop(self):
        d = fireEventually(None) # avoid #237 recursion limit problem
<<<<<<< HEAD
        d.addCallback(lambda ign: self._activate_enough_peers())
=======
        d.addCallback(lambda ign: self._activate_enough_servers())
>>>>>>> 64c3d4b9
        d.addCallback(lambda ign: self._download_current_segment())
        # when we're done, _download_current_segment will call _done. If we
        # aren't, it will call loop() again.
        d.addErrback(self._error)

    def _setup_download(self):
        self._started = time.time()
        self._status.set_status("Retrieving Shares")

        # how many shares do we need?
        (seqnum,
         root_hash,
         IV,
         segsize,
         datalength,
         k,
         N,
         prefix,
         offsets_tuple) = self.verinfo

        # first, which servers can we use?
        versionmap = self.servermap.make_versionmap()
        shares = versionmap[self.verinfo]
        # this sharemap is consumed as we decide to send requests
        self.remaining_sharemap = DictOfSets()
<<<<<<< HEAD
        for (shnum, peerid, timestamp) in shares:
            self.remaining_sharemap.add(shnum, peerid)
=======
        for (shnum, server, timestamp) in shares:
            self.remaining_sharemap.add(shnum, server)
>>>>>>> 64c3d4b9
            # If the servermap update fetched anything, it fetched at least 1
            # KiB, so we ask for that much.
            # TODO: Change the cache methods to allow us to fetch all of the
            # data that they have, then change this method to do that.
            any_cache = self._node._read_from_cache(self.verinfo, shnum,
                                                    0, 1000)
<<<<<<< HEAD
            ss = self.servermap.connections[peerid]
            reader = MDMFSlotReadProxy(ss,
                                       self._storage_index,
                                       shnum,
                                       any_cache)
            reader.peerid = peerid
=======
            reader = MDMFSlotReadProxy(server.get_rref(),
                                       self._storage_index,
                                       shnum,
                                       any_cache)
            reader.server = server
>>>>>>> 64c3d4b9
            self.readers[shnum] = reader
        assert len(self.remaining_sharemap) >= k

        self.shares = {} # maps shnum to validated blocks
        self._active_readers = [] # list of active readers for this dl.
        self._block_hash_trees = {} # shnum => hashtree
<<<<<<< HEAD

        # We need one share hash tree for the entire file; its leaves
        # are the roots of the block hash trees for the shares that
        # comprise it, and its root is in the verinfo.
        self.share_hash_tree = hashtree.IncompleteHashTree(N)
        self.share_hash_tree.set_hashes({0: root_hash})

    def decode(self, blocks_and_salts, segnum):
        """
        I am a helper method that the mutable file update process uses
        as a shortcut to decode and decrypt the segments that it needs
        to fetch in order to perform a file update. I take in a
        collection of blocks and salts, and pick some of those to make a
        segment with. I return the plaintext associated with that
        segment.
        """
        # shnum => block hash tree. Unused, but setup_encoding_parameters will
        # want to set this.
        self._block_hash_trees = None
        self._setup_encoding_parameters()

        # This is the form expected by decode.
        blocks_and_salts = blocks_and_salts.items()
        blocks_and_salts = [(True, [d]) for d in blocks_and_salts]

        d = self._decode_blocks(blocks_and_salts, segnum)
        d.addCallback(self._decrypt_segment)
        return d


=======

        # We need one share hash tree for the entire file; its leaves
        # are the roots of the block hash trees for the shares that
        # comprise it, and its root is in the verinfo.
        self.share_hash_tree = hashtree.IncompleteHashTree(N)
        self.share_hash_tree.set_hashes({0: root_hash})

    def decode(self, blocks_and_salts, segnum):
        """
        I am a helper method that the mutable file update process uses
        as a shortcut to decode and decrypt the segments that it needs
        to fetch in order to perform a file update. I take in a
        collection of blocks and salts, and pick some of those to make a
        segment with. I return the plaintext associated with that
        segment.
        """
        # shnum => block hash tree. Unused, but setup_encoding_parameters will
        # want to set this.
        self._block_hash_trees = None
        self._setup_encoding_parameters()

        # _decode_blocks() expects the output of a gatherResults that
        # contains the outputs of _validate_block() (each of which is a dict
        # mapping shnum to (block,salt) bytestrings).
        d = self._decode_blocks([blocks_and_salts], segnum)
        d.addCallback(self._decrypt_segment)
        return d


>>>>>>> 64c3d4b9
    def _setup_encoding_parameters(self):
        """
        I set up the encoding parameters, including k, n, the number
        of segments associated with this file, and the segment decoders.
        """
        (seqnum,
         root_hash,
         IV,
         segsize,
         datalength,
         k,
         n,
         known_prefix,
         offsets_tuple) = self.verinfo
        self._required_shares = k
        self._total_shares = n
        self._segment_size = segsize
        self._data_length = datalength
<<<<<<< HEAD

        if not IV:
            self._version = MDMF_VERSION
        else:
            self._version = SDMF_VERSION

        if datalength and segsize:
            self._num_segments = mathutil.div_ceil(datalength, segsize)
            self._tail_data_size = datalength % segsize
        else:
            self._num_segments = 0
            self._tail_data_size = 0

        self._segment_decoder = codec.CRSDecoder()
        self._segment_decoder.set_params(segsize, k, n)

        if  not self._tail_data_size:
            self._tail_data_size = segsize

        self._tail_segment_size = mathutil.next_multiple(self._tail_data_size,
                                                         self._required_shares)
        if self._tail_segment_size == self._segment_size:
            self._tail_decoder = self._segment_decoder
        else:
            self._tail_decoder = codec.CRSDecoder()
            self._tail_decoder.set_params(self._tail_segment_size,
                                          self._required_shares,
                                          self._total_shares)

=======

        if not IV:
            self._version = MDMF_VERSION
        else:
            self._version = SDMF_VERSION

        if datalength and segsize:
            self._num_segments = mathutil.div_ceil(datalength, segsize)
            self._tail_data_size = datalength % segsize
        else:
            self._num_segments = 0
            self._tail_data_size = 0

        self._segment_decoder = codec.CRSDecoder()
        self._segment_decoder.set_params(segsize, k, n)

        if  not self._tail_data_size:
            self._tail_data_size = segsize

        self._tail_segment_size = mathutil.next_multiple(self._tail_data_size,
                                                         self._required_shares)
        if self._tail_segment_size == self._segment_size:
            self._tail_decoder = self._segment_decoder
        else:
            self._tail_decoder = codec.CRSDecoder()
            self._tail_decoder.set_params(self._tail_segment_size,
                                          self._required_shares,
                                          self._total_shares)

>>>>>>> 64c3d4b9
        self.log("got encoding parameters: "
                 "k: %d "
                 "n: %d "
                 "%d segments of %d bytes each (%d byte tail segment)" % \
                 (k, n, self._num_segments, self._segment_size,
                  self._tail_segment_size))
<<<<<<< HEAD

        if self._block_hash_trees is not None:
            for i in xrange(self._total_shares):
                # So we don't have to do this later.
                self._block_hash_trees[i] = hashtree.IncompleteHashTree(self._num_segments)

        # Our last task is to tell the downloader where to start and
        # where to stop. We use three parameters for that:
        #   - self._start_segment: the segment that we need to start
        #     downloading from. 
        #   - self._current_segment: the next segment that we need to
        #     download.
        #   - self._last_segment: The last segment that we were asked to
        #     download.
        #
        #  We say that the download is complete when
        #  self._current_segment > self._last_segment. We use
        #  self._start_segment and self._last_segment to know when to
        #  strip things off of segments, and how much to strip.
        if self._offset:
            self.log("got offset: %d" % self._offset)
            # our start segment is the first segment containing the
            # offset we were given. 
            start = self._offset // self._segment_size

            assert start < self._num_segments
            self._start_segment = start
            self.log("got start segment: %d" % self._start_segment)
        else:
            self._start_segment = 0


        # If self._read_length is None, then we want to read the whole
        # file. Otherwise, we want to read only part of the file, and
        # need to figure out where to stop reading.
        if self._read_length is not None:
            # our end segment is the last segment containing part of the
            # segment that we were asked to read.
            self.log("got read length %d" % self._read_length)
            if self._read_length != 0:
                end_data = self._offset + self._read_length

                # We don't actually need to read the byte at end_data,
                # but the one before it.
                end = (end_data - 1) // self._segment_size

                assert end < self._num_segments
                self._last_segment = end
            else:
                self._last_segment = self._start_segment
            self.log("got end segment: %d" % self._last_segment)
        else:
            self._last_segment = self._num_segments - 1

        self._current_segment = self._start_segment

    def _activate_enough_peers(self):
        """
        I populate self._active_readers with enough active readers to
        retrieve the contents of this mutable file. I am called before
        downloading starts, and (eventually) after each validation
        error, connection error, or other problem in the download.
        """
        # TODO: It would be cool to investigate other heuristics for
        # reader selection. For instance, the cost (in time the user
        # spends waiting for their file) of selecting a really slow peer
        # that happens to have a primary share is probably more than
        # selecting a really fast peer that doesn't have a primary
        # share. Maybe the servermap could be extended to provide this
        # information; it could keep track of latency information while
        # it gathers more important data, and then this routine could
        # use that to select active readers.
        #
        # (these and other questions would be easier to answer with a
        #  robust, configurable tahoe-lafs simulator, which modeled node
        #  failures, differences in node speed, and other characteristics
        #  that we expect storage servers to have.  You could have
        #  presets for really stable grids (like allmydata.com),
        #  friendnets, make it easy to configure your own settings, and
        #  then simulate the effect of big changes on these use cases
        #  instead of just reasoning about what the effect might be. Out
        #  of scope for MDMF, though.)

        # XXX: Why don't format= log messages work here?

        known_shnums = set(self.remaining_sharemap.keys())
        used_shnums = set([r.shnum for r in self._active_readers])
        unused_shnums = known_shnums - used_shnums

        if self._verify:
            new_shnums = unused_shnums # use them all
        elif len(self._active_readers) < self._required_shares:
            # need more shares
            more = self._required_shares - len(self._active_readers)
            # We favor lower numbered shares, since FEC is faster with
            # primary shares than with other shares, and lower-numbered
            # shares are more likely to be primary than higher numbered
            # shares.
            new_shnums = sorted(unused_shnums)[:more]
            if len(new_shnums) < more:
                # We don't have enough readers to retrieve the file; fail.
                self._raise_notenoughshareserror()
        else:
            new_shnums = []

        self.log("adding %d new peers to the active list" % len(new_shnums))
        for shnum in new_shnums:
            reader = self.readers[shnum]
            self._active_readers.append(reader)
            self.log("added reader for share %d" % shnum)
            # Each time we add a reader, we check to see if we need the
            # private key. If we do, we politely ask for it and then continue
            # computing. If we find that we haven't gotten it at the end of
            # segment decoding, then we'll take more drastic measures.
            if self._need_privkey and not self._node.is_readonly():
                d = reader.get_encprivkey()
                d.addCallback(self._try_to_validate_privkey, reader)
                # XXX: don't just drop the Deferred. We need error-reporting
                # but not flow-control here.
        assert len(self._active_readers) >= self._required_shares

    def _try_to_validate_prefix(self, prefix, reader):
        """
        I check that the prefix returned by a candidate server for
        retrieval matches the prefix that the servermap knows about
        (and, hence, the prefix that was validated earlier). If it does,
        I return True, which means that I approve of the use of the
        candidate server for segment retrieval. If it doesn't, I return
        False, which means that another server must be chosen.
        """
        (seqnum,
         root_hash,
         IV,
         segsize,
         datalength,
         k,
         N,
         known_prefix,
         offsets_tuple) = self.verinfo
        if known_prefix != prefix:
            self.log("prefix from share %d doesn't match" % reader.shnum)
            raise UncoordinatedWriteError("Mismatched prefix -- this could "
                                          "indicate an uncoordinated write")
        # Otherwise, we're okay -- no issues.


    def _remove_reader(self, reader):
        """
        At various points, we will wish to remove a peer from
        consideration and/or use. These include, but are not necessarily
        limited to:

            - A connection error.
            - A mismatched prefix (that is, a prefix that does not match
              our conception of the version information string).
            - A failing block hash, salt hash, or share hash, which can
              indicate disk failure/bit flips, or network trouble.

        This method will do that. I will make sure that the
        (shnum,reader) combination represented by my reader argument is
        not used for anything else during this download. I will not
        advise the reader of any corruption, something that my callers
        may wish to do on their own.
        """
        # TODO: When you're done writing this, see if this is ever
        # actually used for something that _mark_bad_share isn't. I have
        # a feeling that they will be used for very similar things, and
        # that having them both here is just going to be an epic amount
        # of code duplication.
        #
        # (well, okay, not epic, but meaningful)
        self.log("removing reader %s" % reader)
        # Remove the reader from _active_readers
        self._active_readers.remove(reader)
        # TODO: self.readers.remove(reader)?
        for shnum in list(self.remaining_sharemap.keys()):
            self.remaining_sharemap.discard(shnum, reader.peerid)


    def _mark_bad_share(self, reader, f):
        """
        I mark the (peerid, shnum) encapsulated by my reader argument as
        a bad share, which means that it will not be used anywhere else.

        There are several reasons to want to mark something as a bad
        share. These include:

            - A connection error to the peer.
            - A mismatched prefix (that is, a prefix that does not match
              our local conception of the version information string).
            - A failing block hash, salt hash, share hash, or other
              integrity check.

        This method will ensure that readers that we wish to mark bad
        (for these reasons or other reasons) are not used for the rest
        of the download. Additionally, it will attempt to tell the
        remote peer (with no guarantee of success) that its share is
        corrupt.
        """
        self.log("marking share %d on server %s as bad" % \
                 (reader.shnum, reader))
        prefix = self.verinfo[-2]
        self.servermap.mark_bad_share(reader.peerid,
                                      reader.shnum,
                                      prefix)
        self._remove_reader(reader)
        self._bad_shares.add((reader.peerid, reader.shnum, f))
        self._status.problems[reader.peerid] = f
        self._last_failure = f
        self.notify_server_corruption(reader.peerid, reader.shnum,
                                      str(f.value))


    def _download_current_segment(self):
        """
        I download, validate, decode, decrypt, and assemble the segment
        that this Retrieve is currently responsible for downloading.
        """
        assert len(self._active_readers) >= self._required_shares
        if self._current_segment > self._last_segment:
            # No more segments to download, we're done.
            self.log("got plaintext, done")
            return self._done()
        self.log("on segment %d of %d" %
                 (self._current_segment + 1, self._num_segments))
        d = self._process_segment(self._current_segment)
        d.addCallback(lambda ign: self.loop())
        return d

    def _process_segment(self, segnum):
        """
        I download, validate, decode, and decrypt one segment of the
        file that this Retrieve is retrieving. This means coordinating
        the process of getting k blocks of that file, validating them,
        assembling them into one segment with the decoder, and then
        decrypting them.
        """
        self.log("processing segment %d" % segnum)

        # TODO: The old code uses a marker. Should this code do that
        # too? What did the Marker do?
        assert len(self._active_readers) >= self._required_shares

        # We need to ask each of our active readers for its block and
        # salt. We will then validate those. If validation is
        # successful, we will assemble the results into plaintext.
        ds = []
        for reader in self._active_readers:
            started = time.time()
            d = reader.get_block_and_salt(segnum)
            d2 = self._get_needed_hashes(reader, segnum)
            dl = defer.DeferredList([d, d2], consumeErrors=True)
            dl.addCallback(self._validate_block, segnum, reader, started)
            dl.addErrback(self._validation_or_decoding_failed, [reader])
            ds.append(dl)
        dl = defer.DeferredList(ds)
        if self._verify:
            dl.addCallback(lambda ignored: "")
            dl.addCallback(self._set_segment)
        else:
            dl.addCallback(self._maybe_decode_and_decrypt_segment, segnum)
        return dl


    def _maybe_decode_and_decrypt_segment(self, blocks_and_salts, segnum):
        """
        I take the results of fetching and validating the blocks from a
        callback chain in another method. If the results are such that
        they tell me that validation and fetching succeeded without
        incident, I will proceed with decoding and decryption.
        Otherwise, I will do nothing.
        """
        self.log("trying to decode and decrypt segment %d" % segnum)
        failures = False
        for block_and_salt in blocks_and_salts:
            if not block_and_salt[0] or block_and_salt[1] == None:
                self.log("some validation operations failed; not proceeding")
                failures = True
                break
        if not failures:
            self.log("everything looks ok, building segment %d" % segnum)
            d = self._decode_blocks(blocks_and_salts, segnum)
            d.addCallback(self._decrypt_segment)
            d.addErrback(self._validation_or_decoding_failed,
                         self._active_readers)
            # check to see whether we've been paused before writing
            # anything.
            d.addCallback(self._check_for_paused)
            d.addCallback(self._check_for_stopped)
            d.addCallback(self._set_segment)
            return d
        else:
            return defer.succeed(None)


    def _set_segment(self, segment):
        """
        Given a plaintext segment, I register that segment with the
        target that is handling the file download.
        """
        self.log("got plaintext for segment %d" % self._current_segment)
        if self._current_segment == self._start_segment:
            # We're on the first segment. It's possible that we want
            # only some part of the end of this segment, and that we
            # just downloaded the whole thing to get that part. If so,
            # we need to account for that and give the reader just the
            # data that they want.
            n = self._offset % self._segment_size
            self.log("stripping %d bytes off of the first segment" % n)
            self.log("original segment length: %d" % len(segment))
            segment = segment[n:]
            self.log("new segment length: %d" % len(segment))

        if self._current_segment == self._last_segment and self._read_length is not None:
            # We're on the last segment. It's possible that we only want
            # part of the beginning of this segment, and that we
            # downloaded the whole thing anyway. Make sure to give the
            # caller only the portion of the segment that they want to
            # receive.
            extra = self._read_length
            if self._start_segment != self._last_segment:
                extra -= self._segment_size - \
                            (self._offset % self._segment_size)
            extra %= self._segment_size
            self.log("original segment length: %d" % len(segment))
            segment = segment[:extra]
            self.log("new segment length: %d" % len(segment))
            self.log("only taking %d bytes of the last segment" % extra)

        if not self._verify:
            self._consumer.write(segment)
        else:
            # we don't care about the plaintext if we are doing a verify.
            segment = None
        self._current_segment += 1


    def _validation_or_decoding_failed(self, f, readers):
        """
        I am called when a block or a salt fails to correctly validate, or when
        the decryption or decoding operation fails for some reason.  I react to
        this failure by notifying the remote server of corruption, and then
        removing the remote peer from further activity.
        """
        assert isinstance(readers, list)
        bad_shnums = [reader.shnum for reader in readers]

        self.log("validation or decoding failed on share(s) %s, peer(s) %s "
                 ", segment %d: %s" % \
                 (bad_shnums, readers, self._current_segment, str(f)))
        for reader in readers:
            self._mark_bad_share(reader, f)
        return


    def _validate_block(self, results, segnum, reader, started):
        """
        I validate a block from one share on a remote server.
        """
        # Grab the part of the block hash tree that is necessary to
        # validate this block, then generate the block hash root.
        self.log("validating share %d for segment %d" % (reader.shnum,
                                                             segnum))
        elapsed = time.time() - started
        self._status.add_fetch_timing(reader.peerid, elapsed)
        self._set_current_status("validating blocks")
        # Did we fail to fetch either of the things that we were
        # supposed to? Fail if so.
        if not results[0][0] and results[1][0]:
            # handled by the errback handler.

            # These all get batched into one query, so the resulting
            # failure should be the same for all of them, so we can just
            # use the first one.
            assert isinstance(results[0][1], failure.Failure)

            f = results[0][1]
            raise CorruptShareError(reader.peerid,
                                    reader.shnum,
                                    "Connection error: %s" % str(f))

        block_and_salt, block_and_sharehashes = results
        block, salt = block_and_salt[1]
        blockhashes, sharehashes = block_and_sharehashes[1]

        blockhashes = dict(enumerate(blockhashes[1]))
        self.log("the reader gave me the following blockhashes: %s" % \
                 blockhashes.keys())
        self.log("the reader gave me the following sharehashes: %s" % \
                 sharehashes[1].keys())
        bht = self._block_hash_trees[reader.shnum]

        if bht.needed_hashes(segnum, include_leaf=True):
            try:
                bht.set_hashes(blockhashes)
            except (hashtree.BadHashError, hashtree.NotEnoughHashesError, \
                    IndexError), e:
                raise CorruptShareError(reader.peerid,
                                        reader.shnum,
                                        "block hash tree failure: %s" % e)

        if self._version == MDMF_VERSION:
            blockhash = hashutil.block_hash(salt + block)
        else:
            blockhash = hashutil.block_hash(block)
        # If this works without an error, then validation is
        # successful.
        try:
           bht.set_hashes(leaves={segnum: blockhash})
        except (hashtree.BadHashError, hashtree.NotEnoughHashesError, \
                IndexError), e:
            raise CorruptShareError(reader.peerid,
                                    reader.shnum,
                                    "block hash tree failure: %s" % e)

        # Reaching this point means that we know that this segment
        # is correct. Now we need to check to see whether the share
        # hash chain is also correct. 
        # SDMF wrote share hash chains that didn't contain the
        # leaves, which would be produced from the block hash tree.
        # So we need to validate the block hash tree first. If
        # successful, then bht[0] will contain the root for the
        # shnum, which will be a leaf in the share hash tree, which
        # will allow us to validate the rest of the tree.
        try:
            self.share_hash_tree.set_hashes(hashes=sharehashes[1],
                                        leaves={reader.shnum: bht[0]})
        except (hashtree.BadHashError, hashtree.NotEnoughHashesError, \
                IndexError), e:
            raise CorruptShareError(reader.peerid,
                                    reader.shnum,
                                    "corrupt hashes: %s" % e)

        self.log('share %d is valid for segment %d' % (reader.shnum,
                                                       segnum))
        return {reader.shnum: (block, salt)}


    def _get_needed_hashes(self, reader, segnum):
        """
        I get the hashes needed to validate segnum from the reader, then return
        to my caller when this is done.
        """
        bht = self._block_hash_trees[reader.shnum]
        needed = bht.needed_hashes(segnum, include_leaf=True)
        # The root of the block hash tree is also a leaf in the share
        # hash tree. So we don't need to fetch it from the remote
        # server. In the case of files with one segment, this means that
        # we won't fetch any block hash tree from the remote server,
        # since the hash of each share of the file is the entire block
        # hash tree, and is a leaf in the share hash tree. This is fine,
        # since any share corruption will be detected in the share hash
        # tree.
        #needed.discard(0)
        self.log("getting blockhashes for segment %d, share %d: %s" % \
                 (segnum, reader.shnum, str(needed)))
        d1 = reader.get_blockhashes(needed, force_remote=True)
        if self.share_hash_tree.needed_hashes(reader.shnum):
            need = self.share_hash_tree.needed_hashes(reader.shnum)
            self.log("also need sharehashes for share %d: %s" % (reader.shnum,
                                                                 str(need)))
            d2 = reader.get_sharehashes(need, force_remote=True)
        else:
            d2 = defer.succeed({}) # the logic in the next method
                                   # expects a dict
        dl = defer.DeferredList([d1, d2], consumeErrors=True)
        return dl


    def _decode_blocks(self, blocks_and_salts, segnum):
        """
        I take a list of k blocks and salts, and decode that into a
        single encrypted segment.
        """
        d = {}
        # We want to merge our dictionaries to the form 
        # {shnum: blocks_and_salts}
        #
        # The dictionaries come from validate block that way, so we just
        # need to merge them.
        for block_and_salt in blocks_and_salts:
            d.update(block_and_salt[1])

        # All of these blocks should have the same salt; in SDMF, it is
        # the file-wide IV, while in MDMF it is the per-segment salt. In
        # either case, we just need to get one of them and use it.
        #
        # d.items()[0] is like (shnum, (block, salt))
        # d.items()[0][1] is like (block, salt)
        # d.items()[0][1][1] is the salt.
        salt = d.items()[0][1][1]
        # Next, extract just the blocks from the dict. We'll use the
        # salt in the next step.
        share_and_shareids = [(k, v[0]) for k, v in d.items()]
        d2 = dict(share_and_shareids)
        shareids = []
        shares = []
        for shareid, share in d2.items():
            shareids.append(shareid)
            shares.append(share)

        self._set_current_status("decoding")
        started = time.time()
        assert len(shareids) >= self._required_shares, len(shareids)
        # zfec really doesn't want extra shares
        shareids = shareids[:self._required_shares]
        shares = shares[:self._required_shares]
        self.log("decoding segment %d" % segnum)
        if segnum == self._num_segments - 1:
            d = defer.maybeDeferred(self._tail_decoder.decode, shares, shareids)
        else:
            d = defer.maybeDeferred(self._segment_decoder.decode, shares, shareids)
        def _process(buffers):
            segment = "".join(buffers)
            self.log(format="now decoding segment %(segnum)s of %(numsegs)s",
                     segnum=segnum,
                     numsegs=self._num_segments,
                     level=log.NOISY)
            self.log(" joined length %d, datalength %d" %
                     (len(segment), self._data_length))
            if segnum == self._num_segments - 1:
                size_to_use = self._tail_data_size
            else:
                size_to_use = self._segment_size
            segment = segment[:size_to_use]
            self.log(" segment len=%d" % len(segment))
            self._status.accumulate_decode_time(time.time() - started)
            return segment, salt
        d.addCallback(_process)
        return d


    def _decrypt_segment(self, segment_and_salt):
        """
        I take a single segment and its salt, and decrypt it. I return
        the plaintext of the segment that is in my argument.
        """
        segment, salt = segment_and_salt
        self._set_current_status("decrypting")
        self.log("decrypting segment %d" % self._current_segment)
        started = time.time()
        key = hashutil.ssk_readkey_data_hash(salt, self._node.get_readkey())
        decryptor = AES(key)
        plaintext = decryptor.process(segment)
        self._status.accumulate_decrypt_time(time.time() - started)
        return plaintext


    def notify_server_corruption(self, peerid, shnum, reason):
        ss = self.servermap.connections[peerid]
        ss.callRemoteOnly("advise_corrupt_share",
                          "mutable", self._storage_index, shnum, reason)


    def _try_to_validate_privkey(self, enc_privkey, reader):
        alleged_privkey_s = self._node._decrypt_privkey(enc_privkey)
        alleged_writekey = hashutil.ssk_writekey_hash(alleged_privkey_s)
        if alleged_writekey != self._node.get_writekey():
            self.log("invalid privkey from %s shnum %d" %
                     (reader, reader.shnum),
                     level=log.WEIRD, umid="YIw4tA")
            if self._verify:
                self.servermap.mark_bad_share(reader.peerid, reader.shnum,
                                              self.verinfo[-2])
                e = CorruptShareError(reader.peerid,
                                      reader.shnum,
                                      "invalid privkey")
                f = failure.Failure(e)
                self._bad_shares.add((reader.peerid, reader.shnum, f))
            return

        # it's good
        self.log("got valid privkey from shnum %d on reader %s" %
                 (reader.shnum, reader))
        privkey = rsa.create_signing_key_from_string(alleged_privkey_s)
        self._node._populate_encprivkey(enc_privkey)
        self._node._populate_privkey(privkey)
        self._need_privkey = False



    def _done(self):
        """
        I am called by _download_current_segment when the download process
        has finished successfully. After making some useful logging
        statements, I return the decrypted contents to the owner of this
        Retrieve object through self._done_deferred.
        """
=======

        if self._block_hash_trees is not None:
            for i in xrange(self._total_shares):
                # So we don't have to do this later.
                self._block_hash_trees[i] = hashtree.IncompleteHashTree(self._num_segments)

        # Our last task is to tell the downloader where to start and
        # where to stop. We use three parameters for that:
        #   - self._start_segment: the segment that we need to start
        #     downloading from. 
        #   - self._current_segment: the next segment that we need to
        #     download.
        #   - self._last_segment: The last segment that we were asked to
        #     download.
        #
        #  We say that the download is complete when
        #  self._current_segment > self._last_segment. We use
        #  self._start_segment and self._last_segment to know when to
        #  strip things off of segments, and how much to strip.
        if self._offset:
            self.log("got offset: %d" % self._offset)
            # our start segment is the first segment containing the
            # offset we were given. 
            start = self._offset // self._segment_size

            assert start < self._num_segments
            self._start_segment = start
            self.log("got start segment: %d" % self._start_segment)
        else:
            self._start_segment = 0


        # If self._read_length is None, then we want to read the whole
        # file. Otherwise, we want to read only part of the file, and
        # need to figure out where to stop reading.
        if self._read_length is not None:
            # our end segment is the last segment containing part of the
            # segment that we were asked to read.
            self.log("got read length %d" % self._read_length)
            if self._read_length != 0:
                end_data = self._offset + self._read_length

                # We don't actually need to read the byte at end_data,
                # but the one before it.
                end = (end_data - 1) // self._segment_size

                assert end < self._num_segments
                self._last_segment = end
            else:
                self._last_segment = self._start_segment
            self.log("got end segment: %d" % self._last_segment)
        else:
            self._last_segment = self._num_segments - 1

        self._current_segment = self._start_segment

    def _activate_enough_servers(self):
        """
        I populate self._active_readers with enough active readers to
        retrieve the contents of this mutable file. I am called before
        downloading starts, and (eventually) after each validation
        error, connection error, or other problem in the download.
        """
        # TODO: It would be cool to investigate other heuristics for
        # reader selection. For instance, the cost (in time the user
        # spends waiting for their file) of selecting a really slow server
        # that happens to have a primary share is probably more than
        # selecting a really fast server that doesn't have a primary
        # share. Maybe the servermap could be extended to provide this
        # information; it could keep track of latency information while
        # it gathers more important data, and then this routine could
        # use that to select active readers.
        #
        # (these and other questions would be easier to answer with a
        #  robust, configurable tahoe-lafs simulator, which modeled node
        #  failures, differences in node speed, and other characteristics
        #  that we expect storage servers to have.  You could have
        #  presets for really stable grids (like allmydata.com),
        #  friendnets, make it easy to configure your own settings, and
        #  then simulate the effect of big changes on these use cases
        #  instead of just reasoning about what the effect might be. Out
        #  of scope for MDMF, though.)

        # XXX: Why don't format= log messages work here?

        known_shnums = set(self.remaining_sharemap.keys())
        used_shnums = set([r.shnum for r in self._active_readers])
        unused_shnums = known_shnums - used_shnums

        if self._verify:
            new_shnums = unused_shnums # use them all
        elif len(self._active_readers) < self._required_shares:
            # need more shares
            more = self._required_shares - len(self._active_readers)
            # We favor lower numbered shares, since FEC is faster with
            # primary shares than with other shares, and lower-numbered
            # shares are more likely to be primary than higher numbered
            # shares.
            new_shnums = sorted(unused_shnums)[:more]
            if len(new_shnums) < more:
                # We don't have enough readers to retrieve the file; fail.
                self._raise_notenoughshareserror()
        else:
            new_shnums = []

        self.log("adding %d new servers to the active list" % len(new_shnums))
        for shnum in new_shnums:
            reader = self.readers[shnum]
            self._active_readers.append(reader)
            self.log("added reader for share %d" % shnum)
            # Each time we add a reader, we check to see if we need the
            # private key. If we do, we politely ask for it and then continue
            # computing. If we find that we haven't gotten it at the end of
            # segment decoding, then we'll take more drastic measures.
            if self._need_privkey and not self._node.is_readonly():
                d = reader.get_encprivkey()
                d.addCallback(self._try_to_validate_privkey, reader, reader.server)
                # XXX: don't just drop the Deferred. We need error-reporting
                # but not flow-control here.

    def _try_to_validate_prefix(self, prefix, reader):
        """
        I check that the prefix returned by a candidate server for
        retrieval matches the prefix that the servermap knows about
        (and, hence, the prefix that was validated earlier). If it does,
        I return True, which means that I approve of the use of the
        candidate server for segment retrieval. If it doesn't, I return
        False, which means that another server must be chosen.
        """
        (seqnum,
         root_hash,
         IV,
         segsize,
         datalength,
         k,
         N,
         known_prefix,
         offsets_tuple) = self.verinfo
        if known_prefix != prefix:
            self.log("prefix from share %d doesn't match" % reader.shnum)
            raise UncoordinatedWriteError("Mismatched prefix -- this could "
                                          "indicate an uncoordinated write")
        # Otherwise, we're okay -- no issues.


    def _remove_reader(self, reader):
        """
        At various points, we will wish to remove a server from
        consideration and/or use. These include, but are not necessarily
        limited to:

            - A connection error.
            - A mismatched prefix (that is, a prefix that does not match
              our conception of the version information string).
            - A failing block hash, salt hash, or share hash, which can
              indicate disk failure/bit flips, or network trouble.

        This method will do that. I will make sure that the
        (shnum,reader) combination represented by my reader argument is
        not used for anything else during this download. I will not
        advise the reader of any corruption, something that my callers
        may wish to do on their own.
        """
        # TODO: When you're done writing this, see if this is ever
        # actually used for something that _mark_bad_share isn't. I have
        # a feeling that they will be used for very similar things, and
        # that having them both here is just going to be an epic amount
        # of code duplication.
        #
        # (well, okay, not epic, but meaningful)
        self.log("removing reader %s" % reader)
        # Remove the reader from _active_readers
        self._active_readers.remove(reader)
        # TODO: self.readers.remove(reader)?
        for shnum in list(self.remaining_sharemap.keys()):
            self.remaining_sharemap.discard(shnum, reader.server)


    def _mark_bad_share(self, server, shnum, reader, f):
        """
        I mark the given (server, shnum) as a bad share, which means that it
        will not be used anywhere else.

        There are several reasons to want to mark something as a bad
        share. These include:

            - A connection error to the server.
            - A mismatched prefix (that is, a prefix that does not match
              our local conception of the version information string).
            - A failing block hash, salt hash, share hash, or other
              integrity check.

        This method will ensure that readers that we wish to mark bad
        (for these reasons or other reasons) are not used for the rest
        of the download. Additionally, it will attempt to tell the
        remote server (with no guarantee of success) that its share is
        corrupt.
        """
        self.log("marking share %d on server %s as bad" % \
                 (shnum, server.get_name()))
        prefix = self.verinfo[-2]
        self.servermap.mark_bad_share(server, shnum, prefix)
        self._remove_reader(reader)
        self._bad_shares.add((server, shnum, f))
        self._status.add_problem(server, f)
        self._last_failure = f
        if f.check(BadShareError):
            self.notify_server_corruption(server, shnum, str(f.value))


    def _download_current_segment(self):
        """
        I download, validate, decode, decrypt, and assemble the segment
        that this Retrieve is currently responsible for downloading.
        """
        if self._current_segment > self._last_segment:
            # No more segments to download, we're done.
            self.log("got plaintext, done")
            return self._done()
        elif self._verify and len(self._active_readers) == 0:
            self.log("no more good shares, no need to keep verifying")
            return self._done()
        self.log("on segment %d of %d" %
                 (self._current_segment + 1, self._num_segments))
        d = self._process_segment(self._current_segment)
        d.addCallback(lambda ign: self.loop())
        return d

    def _process_segment(self, segnum):
        """
        I download, validate, decode, and decrypt one segment of the
        file that this Retrieve is retrieving. This means coordinating
        the process of getting k blocks of that file, validating them,
        assembling them into one segment with the decoder, and then
        decrypting them.
        """
        self.log("processing segment %d" % segnum)

        # TODO: The old code uses a marker. Should this code do that
        # too? What did the Marker do?

        # We need to ask each of our active readers for its block and
        # salt. We will then validate those. If validation is
        # successful, we will assemble the results into plaintext.
        ds = []
        for reader in self._active_readers:
            started = time.time()
            d1 = reader.get_block_and_salt(segnum)
            d2,d3 = self._get_needed_hashes(reader, segnum)
            d = deferredutil.gatherResults([d1,d2,d3])
            d.addCallback(self._validate_block, segnum, reader, reader.server, started)
            # _handle_bad_share takes care of recoverable errors (by dropping
            # that share and returning None). Any other errors (i.e. code
            # bugs) are passed through and cause the retrieve to fail.
            d.addErrback(self._handle_bad_share, [reader])
            ds.append(d)
        dl = deferredutil.gatherResults(ds)
        if self._verify:
            dl.addCallback(lambda ignored: "")
            dl.addCallback(self._set_segment)
        else:
            dl.addCallback(self._maybe_decode_and_decrypt_segment, segnum)
        return dl


    def _maybe_decode_and_decrypt_segment(self, results, segnum):
        """
        I take the results of fetching and validating the blocks from
        _process_segment. If validation and fetching succeeded without
        incident, I will proceed with decoding and decryption. Otherwise, I
        will do nothing.
        """
        self.log("trying to decode and decrypt segment %d" % segnum)

        # 'results' is the output of a gatherResults set up in
        # _process_segment(). Each component Deferred will either contain the
        # non-Failure output of _validate_block() for a single block (i.e.
        # {segnum:(block,salt)}), or None if _validate_block threw an
        # exception and _validation_or_decoding_failed handled it (by
        # dropping that server).

        if None in results:
            self.log("some validation operations failed; not proceeding")
            return defer.succeed(None)
        self.log("everything looks ok, building segment %d" % segnum)
        d = self._decode_blocks(results, segnum)
        d.addCallback(self._decrypt_segment)
        # check to see whether we've been paused before writing
        # anything.
        d.addCallback(self._check_for_paused)
        d.addCallback(self._check_for_stopped)
        d.addCallback(self._set_segment)
        return d


    def _set_segment(self, segment):
        """
        Given a plaintext segment, I register that segment with the
        target that is handling the file download.
        """
        self.log("got plaintext for segment %d" % self._current_segment)
        if self._current_segment == self._start_segment:
            # We're on the first segment. It's possible that we want
            # only some part of the end of this segment, and that we
            # just downloaded the whole thing to get that part. If so,
            # we need to account for that and give the reader just the
            # data that they want.
            n = self._offset % self._segment_size
            self.log("stripping %d bytes off of the first segment" % n)
            self.log("original segment length: %d" % len(segment))
            segment = segment[n:]
            self.log("new segment length: %d" % len(segment))

        if self._current_segment == self._last_segment and self._read_length is not None:
            # We're on the last segment. It's possible that we only want
            # part of the beginning of this segment, and that we
            # downloaded the whole thing anyway. Make sure to give the
            # caller only the portion of the segment that they want to
            # receive.
            extra = self._read_length
            if self._start_segment != self._last_segment:
                extra -= self._segment_size - \
                            (self._offset % self._segment_size)
            extra %= self._segment_size
            self.log("original segment length: %d" % len(segment))
            segment = segment[:extra]
            self.log("new segment length: %d" % len(segment))
            self.log("only taking %d bytes of the last segment" % extra)

        if not self._verify:
            self._consumer.write(segment)
        else:
            # we don't care about the plaintext if we are doing a verify.
            segment = None
        self._current_segment += 1


    def _handle_bad_share(self, f, readers):
        """
        I am called when a block or a salt fails to correctly validate, or when
        the decryption or decoding operation fails for some reason.  I react to
        this failure by notifying the remote server of corruption, and then
        removing the remote server from further activity.
        """
        # these are the errors we can tolerate: by giving up on this share
        # and finding others to replace it. Any other errors (i.e. coding
        # bugs) are re-raised, causing the download to fail.
        f.trap(DeadReferenceError, RemoteException, BadShareError)

        # DeadReferenceError happens when we try to fetch data from a server
        # that has gone away. RemoteException happens if the server had an
        # internal error. BadShareError encompasses: (UnknownVersionError,
        # LayoutInvalid, struct.error) which happen when we get obviously
        # wrong data, and CorruptShareError which happens later, when we
        # perform integrity checks on the data.

        assert isinstance(readers, list)
        bad_shnums = [reader.shnum for reader in readers]

        self.log("validation or decoding failed on share(s) %s, server(s) %s "
                 ", segment %d: %s" % \
                 (bad_shnums, readers, self._current_segment, str(f)))
        for reader in readers:
            self._mark_bad_share(reader.server, reader.shnum, reader, f)
        return None


    def _validate_block(self, results, segnum, reader, server, started):
        """
        I validate a block from one share on a remote server.
        """
        # Grab the part of the block hash tree that is necessary to
        # validate this block, then generate the block hash root.
        self.log("validating share %d for segment %d" % (reader.shnum,
                                                             segnum))
        elapsed = time.time() - started
        self._status.add_fetch_timing(server, elapsed)
        self._set_current_status("validating blocks")

        block_and_salt, blockhashes, sharehashes = results
        block, salt = block_and_salt

        blockhashes = dict(enumerate(blockhashes))
        self.log("the reader gave me the following blockhashes: %s" % \
                 blockhashes.keys())
        self.log("the reader gave me the following sharehashes: %s" % \
                 sharehashes.keys())
        bht = self._block_hash_trees[reader.shnum]

        if bht.needed_hashes(segnum, include_leaf=True):
            try:
                bht.set_hashes(blockhashes)
            except (hashtree.BadHashError, hashtree.NotEnoughHashesError, \
                    IndexError), e:
                raise CorruptShareError(server,
                                        reader.shnum,
                                        "block hash tree failure: %s" % e)

        if self._version == MDMF_VERSION:
            blockhash = hashutil.block_hash(salt + block)
        else:
            blockhash = hashutil.block_hash(block)
        # If this works without an error, then validation is
        # successful.
        try:
           bht.set_hashes(leaves={segnum: blockhash})
        except (hashtree.BadHashError, hashtree.NotEnoughHashesError, \
                IndexError), e:
            raise CorruptShareError(server,
                                    reader.shnum,
                                    "block hash tree failure: %s" % e)

        # Reaching this point means that we know that this segment
        # is correct. Now we need to check to see whether the share
        # hash chain is also correct. 
        # SDMF wrote share hash chains that didn't contain the
        # leaves, which would be produced from the block hash tree.
        # So we need to validate the block hash tree first. If
        # successful, then bht[0] will contain the root for the
        # shnum, which will be a leaf in the share hash tree, which
        # will allow us to validate the rest of the tree.
        try:
            self.share_hash_tree.set_hashes(hashes=sharehashes,
                                        leaves={reader.shnum: bht[0]})
        except (hashtree.BadHashError, hashtree.NotEnoughHashesError, \
                IndexError), e:
            raise CorruptShareError(server,
                                    reader.shnum,
                                    "corrupt hashes: %s" % e)

        self.log('share %d is valid for segment %d' % (reader.shnum,
                                                       segnum))
        return {reader.shnum: (block, salt)}


    def _get_needed_hashes(self, reader, segnum):
        """
        I get the hashes needed to validate segnum from the reader, then return
        to my caller when this is done.
        """
        bht = self._block_hash_trees[reader.shnum]
        needed = bht.needed_hashes(segnum, include_leaf=True)
        # The root of the block hash tree is also a leaf in the share
        # hash tree. So we don't need to fetch it from the remote
        # server. In the case of files with one segment, this means that
        # we won't fetch any block hash tree from the remote server,
        # since the hash of each share of the file is the entire block
        # hash tree, and is a leaf in the share hash tree. This is fine,
        # since any share corruption will be detected in the share hash
        # tree.
        #needed.discard(0)
        self.log("getting blockhashes for segment %d, share %d: %s" % \
                 (segnum, reader.shnum, str(needed)))
        d1 = reader.get_blockhashes(needed, force_remote=True)
        if self.share_hash_tree.needed_hashes(reader.shnum):
            need = self.share_hash_tree.needed_hashes(reader.shnum)
            self.log("also need sharehashes for share %d: %s" % (reader.shnum,
                                                                 str(need)))
            d2 = reader.get_sharehashes(need, force_remote=True)
        else:
            d2 = defer.succeed({}) # the logic in the next method
                                   # expects a dict
        return d1,d2


    def _decode_blocks(self, results, segnum):
        """
        I take a list of k blocks and salts, and decode that into a
        single encrypted segment.
        """
        # 'results' is one or more dicts (each {shnum:(block,salt)}), and we
        # want to merge them all
        blocks_and_salts = {}
        for d in results:
            blocks_and_salts.update(d)

        # All of these blocks should have the same salt; in SDMF, it is
        # the file-wide IV, while in MDMF it is the per-segment salt. In
        # either case, we just need to get one of them and use it.
        #
        # d.items()[0] is like (shnum, (block, salt))
        # d.items()[0][1] is like (block, salt)
        # d.items()[0][1][1] is the salt.
        salt = blocks_and_salts.items()[0][1][1]
        # Next, extract just the blocks from the dict. We'll use the
        # salt in the next step.
        share_and_shareids = [(k, v[0]) for k, v in blocks_and_salts.items()]
        d2 = dict(share_and_shareids)
        shareids = []
        shares = []
        for shareid, share in d2.items():
            shareids.append(shareid)
            shares.append(share)

        self._set_current_status("decoding")
        started = time.time()
        assert len(shareids) >= self._required_shares, len(shareids)
        # zfec really doesn't want extra shares
        shareids = shareids[:self._required_shares]
        shares = shares[:self._required_shares]
        self.log("decoding segment %d" % segnum)
        if segnum == self._num_segments - 1:
            d = defer.maybeDeferred(self._tail_decoder.decode, shares, shareids)
        else:
            d = defer.maybeDeferred(self._segment_decoder.decode, shares, shareids)
        def _process(buffers):
            segment = "".join(buffers)
            self.log(format="now decoding segment %(segnum)s of %(numsegs)s",
                     segnum=segnum,
                     numsegs=self._num_segments,
                     level=log.NOISY)
            self.log(" joined length %d, datalength %d" %
                     (len(segment), self._data_length))
            if segnum == self._num_segments - 1:
                size_to_use = self._tail_data_size
            else:
                size_to_use = self._segment_size
            segment = segment[:size_to_use]
            self.log(" segment len=%d" % len(segment))
            self._status.accumulate_decode_time(time.time() - started)
            return segment, salt
        d.addCallback(_process)
        return d


    def _decrypt_segment(self, segment_and_salt):
        """
        I take a single segment and its salt, and decrypt it. I return
        the plaintext of the segment that is in my argument.
        """
        segment, salt = segment_and_salt
        self._set_current_status("decrypting")
        self.log("decrypting segment %d" % self._current_segment)
        started = time.time()
        key = hashutil.ssk_readkey_data_hash(salt, self._node.get_readkey())
        decryptor = AES(key)
        plaintext = decryptor.process(segment)
        self._status.accumulate_decrypt_time(time.time() - started)
        return plaintext


    def notify_server_corruption(self, server, shnum, reason):
        rref = server.get_rref()
        rref.callRemoteOnly("advise_corrupt_share",
                            "mutable", self._storage_index, shnum, reason)


    def _try_to_validate_privkey(self, enc_privkey, reader, server):
        alleged_privkey_s = self._node._decrypt_privkey(enc_privkey)
        alleged_writekey = hashutil.ssk_writekey_hash(alleged_privkey_s)
        if alleged_writekey != self._node.get_writekey():
            self.log("invalid privkey from %s shnum %d" %
                     (reader, reader.shnum),
                     level=log.WEIRD, umid="YIw4tA")
            if self._verify:
                self.servermap.mark_bad_share(server, reader.shnum,
                                              self.verinfo[-2])
                e = CorruptShareError(server,
                                      reader.shnum,
                                      "invalid privkey")
                f = failure.Failure(e)
                self._bad_shares.add((server, reader.shnum, f))
            return

        # it's good
        self.log("got valid privkey from shnum %d on reader %s" %
                 (reader.shnum, reader))
        privkey = rsa.create_signing_key_from_string(alleged_privkey_s)
        self._node._populate_encprivkey(enc_privkey)
        self._node._populate_privkey(privkey)
        self._need_privkey = False



    def _done(self):
        """
        I am called by _download_current_segment when the download process
        has finished successfully. After making some useful logging
        statements, I return the decrypted contents to the owner of this
        Retrieve object through self._done_deferred.
        """
        self._running = False
        self._status.set_active(False)
        now = time.time()
        self._status.timings['total'] = now - self._started
        self._status.timings['fetch'] = now - self._started_fetching
        self._status.set_status("Finished")
        self._status.set_progress(1.0)

        # remember the encoding parameters, use them again next time
        (seqnum, root_hash, IV, segsize, datalength, k, N, prefix,
         offsets_tuple) = self.verinfo
        self._node._populate_required_shares(k)
        self._node._populate_total_shares(N)

        if self._verify:
            ret = self._bad_shares
            self.log("done verifying, found %d bad shares" % len(ret))
        else:
            # TODO: upload status here?
            ret = self._consumer
            self._consumer.unregisterProducer()
        eventually(self._done_deferred.callback, ret)


    def _raise_notenoughshareserror(self):
        """
        I am called by _activate_enough_servers when there are not enough
        active servers left to complete the download. After making some
        useful logging statements, I throw an exception to that effect
        to the caller of this Retrieve object through
        self._done_deferred.
        """

        format = ("ran out of servers: "
                  "have %(have)d of %(total)d segments "
                  "found %(bad)d bad shares "
                  "encoding %(k)d-of-%(n)d")
        args = {"have": self._current_segment,
                "total": self._num_segments,
                "need": self._last_segment,
                "k": self._required_shares,
                "n": self._total_shares,
                "bad": len(self._bad_shares)}
        raise NotEnoughSharesError("%s, last failure: %s" %
                                   (format % args, str(self._last_failure)))

    def _error(self, f):
        # all errors, including NotEnoughSharesError, land here
>>>>>>> 64c3d4b9
        self._running = False
        self._status.set_active(False)
        now = time.time()
        self._status.timings['total'] = now - self._started
        self._status.timings['fetch'] = now - self._started_fetching
<<<<<<< HEAD
        self._status.set_status("Finished")
        self._status.set_progress(1.0)

        # remember the encoding parameters, use them again next time
        (seqnum, root_hash, IV, segsize, datalength, k, N, prefix,
         offsets_tuple) = self.verinfo
        self._node._populate_required_shares(k)
        self._node._populate_total_shares(N)

        if self._verify:
            ret = list(self._bad_shares)
            self.log("done verifying, found %d bad shares" % len(ret))
        else:
            # TODO: upload status here?
            ret = self._consumer
            self._consumer.unregisterProducer()
        eventually(self._done_deferred.callback, ret)


    def _raise_notenoughshareserror(self):
        """
        I am called by _activate_enough_peers when there are not enough
        active peers left to complete the download. After making some
        useful logging statements, I throw an exception to that effect
        to the caller of this Retrieve object through
        self._done_deferred.
        """

        format = ("ran out of peers: "
                  "have %(have)d of %(total)d segments "
                  "found %(bad)d bad shares "
                  "encoding %(k)d-of-%(n)d")
        args = {"have": self._current_segment,
                "total": self._num_segments,
                "need": self._last_segment,
                "k": self._required_shares,
                "n": self._total_shares,
                "bad": len(self._bad_shares)}
        raise NotEnoughSharesError("%s, last failure: %s" %
                                   (format % args, str(self._last_failure)))

    def _error(self, f):
        # all errors, including NotEnoughSharesError, land here
        self._running = False
        self._status.set_active(False)
        now = time.time()
        self._status.timings['total'] = now - self._started
        self._status.timings['fetch'] = now - self._started_fetching
=======
>>>>>>> 64c3d4b9
        self._status.set_status("Failed")
        eventually(self._done_deferred.errback, f)<|MERGE_RESOLUTION|>--- conflicted
+++ resolved
@@ -5,30 +5,19 @@
 from twisted.internet import defer
 from twisted.python import failure
 from twisted.internet.interfaces import IPushProducer, IConsumer
-<<<<<<< HEAD
-from foolscap.api import eventually, fireEventually
-from allmydata.interfaces import IRetrieveStatus, NotEnoughSharesError, \
-     DownloadStopped, MDMF_VERSION, SDMF_VERSION
-from allmydata.util import hashutil, log, mathutil
-=======
 from foolscap.api import eventually, fireEventually, DeadReferenceError, \
      RemoteException
 from allmydata.interfaces import IRetrieveStatus, NotEnoughSharesError, \
      DownloadStopped, MDMF_VERSION, SDMF_VERSION
 from allmydata.util import hashutil, log, mathutil, deferredutil
->>>>>>> 64c3d4b9
 from allmydata.util.dictutil import DictOfSets
 from allmydata import hashtree, codec
 from allmydata.storage.server import si_b2a
 from pycryptopp.cipher.aes import AES
 from pycryptopp.publickey import rsa
 
-<<<<<<< HEAD
-from allmydata.mutable.common import CorruptShareError, UncoordinatedWriteError
-=======
 from allmydata.mutable.common import CorruptShareError, BadShareError, \
      UncoordinatedWriteError
->>>>>>> 64c3d4b9
 from allmydata.mutable.layout import MDMFSlotReadProxy
 
 class RetrieveStatus:
@@ -69,13 +58,6 @@
         return self.active
     def get_counter(self):
         return self.counter
-<<<<<<< HEAD
-
-    def add_fetch_timing(self, peerid, elapsed):
-        if peerid not in self.timings["fetch_per_server"]:
-            self.timings["fetch_per_server"][peerid] = []
-        self.timings["fetch_per_server"][peerid].append(elapsed)
-=======
     def get_problems(self):
         return self._problems
 
@@ -83,7 +65,6 @@
         if server not in self.timings["fetch_per_server"]:
             self.timings["fetch_per_server"][server] = []
         self.timings["fetch_per_server"][server].append(elapsed)
->>>>>>> 64c3d4b9
     def accumulate_decode_time(self, elapsed):
         self.timings["decode"] += elapsed
     def accumulate_decrypt_time(self, elapsed):
@@ -117,13 +98,8 @@
     # will use a single ServerMap instance.
     implements(IPushProducer)
 
-<<<<<<< HEAD
-    def __init__(self, filenode, servermap, verinfo, fetch_privkey=False,
-                 verify=False):
-=======
     def __init__(self, filenode, storage_broker, servermap, verinfo,
                  fetch_privkey=False, verify=False):
->>>>>>> 64c3d4b9
         self._node = filenode
         assert self._node.get_pubkey()
         self._storage_broker = storage_broker
@@ -270,19 +246,11 @@
         self.log("starting download")
         self._started_fetching = time.time()
         # The download process beyond this is a state machine.
-<<<<<<< HEAD
-        # _add_active_peers will select the peers that we want to use
-        # for the download, and then attempt to start downloading. After
-        # each segment, it will check for doneness, reacting to broken
-        # peers and corrupt shares as necessary. If it runs out of good
-        # peers before downloading all of the segments, _done_deferred
-=======
         # _add_active_servers will select the servers that we want to use
         # for the download, and then attempt to start downloading. After
         # each segment, it will check for doneness, reacting to broken
         # servers and corrupt shares as necessary. If it runs out of good
         # servers before downloading all of the segments, _done_deferred
->>>>>>> 64c3d4b9
         # will errback.  Otherwise, it will eventually callback with the
         # contents of the mutable file.
         self.loop()
@@ -290,11 +258,7 @@
 
     def loop(self):
         d = fireEventually(None) # avoid #237 recursion limit problem
-<<<<<<< HEAD
-        d.addCallback(lambda ign: self._activate_enough_peers())
-=======
         d.addCallback(lambda ign: self._activate_enough_servers())
->>>>>>> 64c3d4b9
         d.addCallback(lambda ign: self._download_current_segment())
         # when we're done, _download_current_segment will call _done. If we
         # aren't, it will call loop() again.
@@ -320,40 +284,25 @@
         shares = versionmap[self.verinfo]
         # this sharemap is consumed as we decide to send requests
         self.remaining_sharemap = DictOfSets()
-<<<<<<< HEAD
-        for (shnum, peerid, timestamp) in shares:
-            self.remaining_sharemap.add(shnum, peerid)
-=======
         for (shnum, server, timestamp) in shares:
             self.remaining_sharemap.add(shnum, server)
->>>>>>> 64c3d4b9
             # If the servermap update fetched anything, it fetched at least 1
             # KiB, so we ask for that much.
             # TODO: Change the cache methods to allow us to fetch all of the
             # data that they have, then change this method to do that.
             any_cache = self._node._read_from_cache(self.verinfo, shnum,
                                                     0, 1000)
-<<<<<<< HEAD
-            ss = self.servermap.connections[peerid]
-            reader = MDMFSlotReadProxy(ss,
-                                       self._storage_index,
-                                       shnum,
-                                       any_cache)
-            reader.peerid = peerid
-=======
             reader = MDMFSlotReadProxy(server.get_rref(),
                                        self._storage_index,
                                        shnum,
                                        any_cache)
             reader.server = server
->>>>>>> 64c3d4b9
             self.readers[shnum] = reader
         assert len(self.remaining_sharemap) >= k
 
         self.shares = {} # maps shnum to validated blocks
         self._active_readers = [] # list of active readers for this dl.
         self._block_hash_trees = {} # shnum => hashtree
-<<<<<<< HEAD
 
         # We need one share hash tree for the entire file; its leaves
         # are the roots of the block hash trees for the shares that
@@ -375,37 +324,6 @@
         self._block_hash_trees = None
         self._setup_encoding_parameters()
 
-        # This is the form expected by decode.
-        blocks_and_salts = blocks_and_salts.items()
-        blocks_and_salts = [(True, [d]) for d in blocks_and_salts]
-
-        d = self._decode_blocks(blocks_and_salts, segnum)
-        d.addCallback(self._decrypt_segment)
-        return d
-
-
-=======
-
-        # We need one share hash tree for the entire file; its leaves
-        # are the roots of the block hash trees for the shares that
-        # comprise it, and its root is in the verinfo.
-        self.share_hash_tree = hashtree.IncompleteHashTree(N)
-        self.share_hash_tree.set_hashes({0: root_hash})
-
-    def decode(self, blocks_and_salts, segnum):
-        """
-        I am a helper method that the mutable file update process uses
-        as a shortcut to decode and decrypt the segments that it needs
-        to fetch in order to perform a file update. I take in a
-        collection of blocks and salts, and pick some of those to make a
-        segment with. I return the plaintext associated with that
-        segment.
-        """
-        # shnum => block hash tree. Unused, but setup_encoding_parameters will
-        # want to set this.
-        self._block_hash_trees = None
-        self._setup_encoding_parameters()
-
         # _decode_blocks() expects the output of a gatherResults that
         # contains the outputs of _validate_block() (each of which is a dict
         # mapping shnum to (block,salt) bytestrings).
@@ -414,7 +332,6 @@
         return d
 
 
->>>>>>> 64c3d4b9
     def _setup_encoding_parameters(self):
         """
         I set up the encoding parameters, including k, n, the number
@@ -433,7 +350,6 @@
         self._total_shares = n
         self._segment_size = segsize
         self._data_length = datalength
-<<<<<<< HEAD
 
         if not IV:
             self._version = MDMF_VERSION
@@ -463,44 +379,12 @@
                                           self._required_shares,
                                           self._total_shares)
 
-=======
-
-        if not IV:
-            self._version = MDMF_VERSION
-        else:
-            self._version = SDMF_VERSION
-
-        if datalength and segsize:
-            self._num_segments = mathutil.div_ceil(datalength, segsize)
-            self._tail_data_size = datalength % segsize
-        else:
-            self._num_segments = 0
-            self._tail_data_size = 0
-
-        self._segment_decoder = codec.CRSDecoder()
-        self._segment_decoder.set_params(segsize, k, n)
-
-        if  not self._tail_data_size:
-            self._tail_data_size = segsize
-
-        self._tail_segment_size = mathutil.next_multiple(self._tail_data_size,
-                                                         self._required_shares)
-        if self._tail_segment_size == self._segment_size:
-            self._tail_decoder = self._segment_decoder
-        else:
-            self._tail_decoder = codec.CRSDecoder()
-            self._tail_decoder.set_params(self._tail_segment_size,
-                                          self._required_shares,
-                                          self._total_shares)
-
->>>>>>> 64c3d4b9
         self.log("got encoding parameters: "
                  "k: %d "
                  "n: %d "
                  "%d segments of %d bytes each (%d byte tail segment)" % \
                  (k, n, self._num_segments, self._segment_size,
                   self._tail_segment_size))
-<<<<<<< HEAD
 
         if self._block_hash_trees is not None:
             for i in xrange(self._total_shares):
@@ -557,7 +441,7 @@
 
         self._current_segment = self._start_segment
 
-    def _activate_enough_peers(self):
+    def _activate_enough_servers(self):
         """
         I populate self._active_readers with enough active readers to
         retrieve the contents of this mutable file. I am called before
@@ -566,9 +450,9 @@
         """
         # TODO: It would be cool to investigate other heuristics for
         # reader selection. For instance, the cost (in time the user
-        # spends waiting for their file) of selecting a really slow peer
+        # spends waiting for their file) of selecting a really slow server
         # that happens to have a primary share is probably more than
-        # selecting a really fast peer that doesn't have a primary
+        # selecting a really fast server that doesn't have a primary
         # share. Maybe the servermap could be extended to provide this
         # information; it could keep track of latency information while
         # it gathers more important data, and then this routine could
@@ -606,7 +490,7 @@
         else:
             new_shnums = []
 
-        self.log("adding %d new peers to the active list" % len(new_shnums))
+        self.log("adding %d new servers to the active list" % len(new_shnums))
         for shnum in new_shnums:
             reader = self.readers[shnum]
             self._active_readers.append(reader)
@@ -617,10 +501,9 @@
             # segment decoding, then we'll take more drastic measures.
             if self._need_privkey and not self._node.is_readonly():
                 d = reader.get_encprivkey()
-                d.addCallback(self._try_to_validate_privkey, reader)
+                d.addCallback(self._try_to_validate_privkey, reader, reader.server)
                 # XXX: don't just drop the Deferred. We need error-reporting
                 # but not flow-control here.
-        assert len(self._active_readers) >= self._required_shares
 
     def _try_to_validate_prefix(self, prefix, reader):
         """
@@ -649,7 +532,7 @@
 
     def _remove_reader(self, reader):
         """
-        At various points, we will wish to remove a peer from
+        At various points, we will wish to remove a server from
         consideration and/or use. These include, but are not necessarily
         limited to:
 
@@ -677,18 +560,18 @@
         self._active_readers.remove(reader)
         # TODO: self.readers.remove(reader)?
         for shnum in list(self.remaining_sharemap.keys()):
-            self.remaining_sharemap.discard(shnum, reader.peerid)
-
-
-    def _mark_bad_share(self, reader, f):
-        """
-        I mark the (peerid, shnum) encapsulated by my reader argument as
-        a bad share, which means that it will not be used anywhere else.
+            self.remaining_sharemap.discard(shnum, reader.server)
+
+
+    def _mark_bad_share(self, server, shnum, reader, f):
+        """
+        I mark the given (server, shnum) as a bad share, which means that it
+        will not be used anywhere else.
 
         There are several reasons to want to mark something as a bad
         share. These include:
 
-            - A connection error to the peer.
+            - A connection error to the server.
             - A mismatched prefix (that is, a prefix that does not match
               our local conception of the version information string).
             - A failing block hash, salt hash, share hash, or other
@@ -697,21 +580,19 @@
         This method will ensure that readers that we wish to mark bad
         (for these reasons or other reasons) are not used for the rest
         of the download. Additionally, it will attempt to tell the
-        remote peer (with no guarantee of success) that its share is
+        remote server (with no guarantee of success) that its share is
         corrupt.
         """
         self.log("marking share %d on server %s as bad" % \
-                 (reader.shnum, reader))
+                 (shnum, server.get_name()))
         prefix = self.verinfo[-2]
-        self.servermap.mark_bad_share(reader.peerid,
-                                      reader.shnum,
-                                      prefix)
+        self.servermap.mark_bad_share(server, shnum, prefix)
         self._remove_reader(reader)
-        self._bad_shares.add((reader.peerid, reader.shnum, f))
-        self._status.problems[reader.peerid] = f
+        self._bad_shares.add((server, shnum, f))
+        self._status.add_problem(server, f)
         self._last_failure = f
-        self.notify_server_corruption(reader.peerid, reader.shnum,
-                                      str(f.value))
+        if f.check(BadShareError):
+            self.notify_server_corruption(server, shnum, str(f.value))
 
 
     def _download_current_segment(self):
@@ -719,10 +600,12 @@
         I download, validate, decode, decrypt, and assemble the segment
         that this Retrieve is currently responsible for downloading.
         """
-        assert len(self._active_readers) >= self._required_shares
         if self._current_segment > self._last_segment:
             # No more segments to download, we're done.
             self.log("got plaintext, done")
+            return self._done()
+        elif self._verify and len(self._active_readers) == 0:
+            self.log("no more good shares, no need to keep verifying")
             return self._done()
         self.log("on segment %d of %d" %
                  (self._current_segment + 1, self._num_segments))
@@ -742,7 +625,6 @@
 
         # TODO: The old code uses a marker. Should this code do that
         # too? What did the Marker do?
-        assert len(self._active_readers) >= self._required_shares
 
         # We need to ask each of our active readers for its block and
         # salt. We will then validate those. If validation is
@@ -750,13 +632,16 @@
         ds = []
         for reader in self._active_readers:
             started = time.time()
-            d = reader.get_block_and_salt(segnum)
-            d2 = self._get_needed_hashes(reader, segnum)
-            dl = defer.DeferredList([d, d2], consumeErrors=True)
-            dl.addCallback(self._validate_block, segnum, reader, started)
-            dl.addErrback(self._validation_or_decoding_failed, [reader])
-            ds.append(dl)
-        dl = defer.DeferredList(ds)
+            d1 = reader.get_block_and_salt(segnum)
+            d2,d3 = self._get_needed_hashes(reader, segnum)
+            d = deferredutil.gatherResults([d1,d2,d3])
+            d.addCallback(self._validate_block, segnum, reader, reader.server, started)
+            # _handle_bad_share takes care of recoverable errors (by dropping
+            # that share and returning None). Any other errors (i.e. code
+            # bugs) are passed through and cause the retrieve to fail.
+            d.addErrback(self._handle_bad_share, [reader])
+            ds.append(d)
+        dl = deferredutil.gatherResults(ds)
         if self._verify:
             dl.addCallback(lambda ignored: "")
             dl.addCallback(self._set_segment)
@@ -765,35 +650,34 @@
         return dl
 
 
-    def _maybe_decode_and_decrypt_segment(self, blocks_and_salts, segnum):
-        """
-        I take the results of fetching and validating the blocks from a
-        callback chain in another method. If the results are such that
-        they tell me that validation and fetching succeeded without
-        incident, I will proceed with decoding and decryption.
-        Otherwise, I will do nothing.
+    def _maybe_decode_and_decrypt_segment(self, results, segnum):
+        """
+        I take the results of fetching and validating the blocks from
+        _process_segment. If validation and fetching succeeded without
+        incident, I will proceed with decoding and decryption. Otherwise, I
+        will do nothing.
         """
         self.log("trying to decode and decrypt segment %d" % segnum)
-        failures = False
-        for block_and_salt in blocks_and_salts:
-            if not block_and_salt[0] or block_and_salt[1] == None:
-                self.log("some validation operations failed; not proceeding")
-                failures = True
-                break
-        if not failures:
-            self.log("everything looks ok, building segment %d" % segnum)
-            d = self._decode_blocks(blocks_and_salts, segnum)
-            d.addCallback(self._decrypt_segment)
-            d.addErrback(self._validation_or_decoding_failed,
-                         self._active_readers)
-            # check to see whether we've been paused before writing
-            # anything.
-            d.addCallback(self._check_for_paused)
-            d.addCallback(self._check_for_stopped)
-            d.addCallback(self._set_segment)
-            return d
-        else:
+
+        # 'results' is the output of a gatherResults set up in
+        # _process_segment(). Each component Deferred will either contain the
+        # non-Failure output of _validate_block() for a single block (i.e.
+        # {segnum:(block,salt)}), or None if _validate_block threw an
+        # exception and _validation_or_decoding_failed handled it (by
+        # dropping that server).
+
+        if None in results:
+            self.log("some validation operations failed; not proceeding")
             return defer.succeed(None)
+        self.log("everything looks ok, building segment %d" % segnum)
+        d = self._decode_blocks(results, segnum)
+        d.addCallback(self._decrypt_segment)
+        # check to see whether we've been paused before writing
+        # anything.
+        d.addCallback(self._check_for_paused)
+        d.addCallback(self._check_for_stopped)
+        d.addCallback(self._set_segment)
+        return d
 
 
     def _set_segment(self, segment):
@@ -838,25 +722,37 @@
         self._current_segment += 1
 
 
-    def _validation_or_decoding_failed(self, f, readers):
+    def _handle_bad_share(self, f, readers):
         """
         I am called when a block or a salt fails to correctly validate, or when
         the decryption or decoding operation fails for some reason.  I react to
         this failure by notifying the remote server of corruption, and then
-        removing the remote peer from further activity.
-        """
+        removing the remote server from further activity.
+        """
+        # these are the errors we can tolerate: by giving up on this share
+        # and finding others to replace it. Any other errors (i.e. coding
+        # bugs) are re-raised, causing the download to fail.
+        f.trap(DeadReferenceError, RemoteException, BadShareError)
+
+        # DeadReferenceError happens when we try to fetch data from a server
+        # that has gone away. RemoteException happens if the server had an
+        # internal error. BadShareError encompasses: (UnknownVersionError,
+        # LayoutInvalid, struct.error) which happen when we get obviously
+        # wrong data, and CorruptShareError which happens later, when we
+        # perform integrity checks on the data.
+
         assert isinstance(readers, list)
         bad_shnums = [reader.shnum for reader in readers]
 
-        self.log("validation or decoding failed on share(s) %s, peer(s) %s "
+        self.log("validation or decoding failed on share(s) %s, server(s) %s "
                  ", segment %d: %s" % \
                  (bad_shnums, readers, self._current_segment, str(f)))
         for reader in readers:
-            self._mark_bad_share(reader, f)
-        return
-
-
-    def _validate_block(self, results, segnum, reader, started):
+            self._mark_bad_share(reader.server, reader.shnum, reader, f)
+        return None
+
+
+    def _validate_block(self, results, segnum, reader, server, started):
         """
         I validate a block from one share on a remote server.
         """
@@ -865,32 +761,17 @@
         self.log("validating share %d for segment %d" % (reader.shnum,
                                                              segnum))
         elapsed = time.time() - started
-        self._status.add_fetch_timing(reader.peerid, elapsed)
+        self._status.add_fetch_timing(server, elapsed)
         self._set_current_status("validating blocks")
-        # Did we fail to fetch either of the things that we were
-        # supposed to? Fail if so.
-        if not results[0][0] and results[1][0]:
-            # handled by the errback handler.
-
-            # These all get batched into one query, so the resulting
-            # failure should be the same for all of them, so we can just
-            # use the first one.
-            assert isinstance(results[0][1], failure.Failure)
-
-            f = results[0][1]
-            raise CorruptShareError(reader.peerid,
-                                    reader.shnum,
-                                    "Connection error: %s" % str(f))
-
-        block_and_salt, block_and_sharehashes = results
-        block, salt = block_and_salt[1]
-        blockhashes, sharehashes = block_and_sharehashes[1]
-
-        blockhashes = dict(enumerate(blockhashes[1]))
+
+        block_and_salt, blockhashes, sharehashes = results
+        block, salt = block_and_salt
+
+        blockhashes = dict(enumerate(blockhashes))
         self.log("the reader gave me the following blockhashes: %s" % \
                  blockhashes.keys())
         self.log("the reader gave me the following sharehashes: %s" % \
-                 sharehashes[1].keys())
+                 sharehashes.keys())
         bht = self._block_hash_trees[reader.shnum]
 
         if bht.needed_hashes(segnum, include_leaf=True):
@@ -898,7 +779,7 @@
                 bht.set_hashes(blockhashes)
             except (hashtree.BadHashError, hashtree.NotEnoughHashesError, \
                     IndexError), e:
-                raise CorruptShareError(reader.peerid,
+                raise CorruptShareError(server,
                                         reader.shnum,
                                         "block hash tree failure: %s" % e)
 
@@ -912,7 +793,7 @@
            bht.set_hashes(leaves={segnum: blockhash})
         except (hashtree.BadHashError, hashtree.NotEnoughHashesError, \
                 IndexError), e:
-            raise CorruptShareError(reader.peerid,
+            raise CorruptShareError(server,
                                     reader.shnum,
                                     "block hash tree failure: %s" % e)
 
@@ -926,11 +807,11 @@
         # shnum, which will be a leaf in the share hash tree, which
         # will allow us to validate the rest of the tree.
         try:
-            self.share_hash_tree.set_hashes(hashes=sharehashes[1],
+            self.share_hash_tree.set_hashes(hashes=sharehashes,
                                         leaves={reader.shnum: bht[0]})
         except (hashtree.BadHashError, hashtree.NotEnoughHashesError, \
                 IndexError), e:
-            raise CorruptShareError(reader.peerid,
+            raise CorruptShareError(server,
                                     reader.shnum,
                                     "corrupt hashes: %s" % e)
 
@@ -966,23 +847,19 @@
         else:
             d2 = defer.succeed({}) # the logic in the next method
                                    # expects a dict
-        dl = defer.DeferredList([d1, d2], consumeErrors=True)
-        return dl
-
-
-    def _decode_blocks(self, blocks_and_salts, segnum):
+        return d1,d2
+
+
+    def _decode_blocks(self, results, segnum):
         """
         I take a list of k blocks and salts, and decode that into a
         single encrypted segment.
         """
-        d = {}
-        # We want to merge our dictionaries to the form 
-        # {shnum: blocks_and_salts}
-        #
-        # The dictionaries come from validate block that way, so we just
-        # need to merge them.
-        for block_and_salt in blocks_and_salts:
-            d.update(block_and_salt[1])
+        # 'results' is one or more dicts (each {shnum:(block,salt)}), and we
+        # want to merge them all
+        blocks_and_salts = {}
+        for d in results:
+            blocks_and_salts.update(d)
 
         # All of these blocks should have the same salt; in SDMF, it is
         # the file-wide IV, while in MDMF it is the per-segment salt. In
@@ -991,10 +868,10 @@
         # d.items()[0] is like (shnum, (block, salt))
         # d.items()[0][1] is like (block, salt)
         # d.items()[0][1][1] is the salt.
-        salt = d.items()[0][1][1]
+        salt = blocks_and_salts.items()[0][1][1]
         # Next, extract just the blocks from the dict. We'll use the
         # salt in the next step.
-        share_and_shareids = [(k, v[0]) for k, v in d.items()]
+        share_and_shareids = [(k, v[0]) for k, v in blocks_and_salts.items()]
         d2 = dict(share_and_shareids)
         shareids = []
         shares = []
@@ -1049,588 +926,6 @@
         return plaintext
 
 
-    def notify_server_corruption(self, peerid, shnum, reason):
-        ss = self.servermap.connections[peerid]
-        ss.callRemoteOnly("advise_corrupt_share",
-                          "mutable", self._storage_index, shnum, reason)
-
-
-    def _try_to_validate_privkey(self, enc_privkey, reader):
-        alleged_privkey_s = self._node._decrypt_privkey(enc_privkey)
-        alleged_writekey = hashutil.ssk_writekey_hash(alleged_privkey_s)
-        if alleged_writekey != self._node.get_writekey():
-            self.log("invalid privkey from %s shnum %d" %
-                     (reader, reader.shnum),
-                     level=log.WEIRD, umid="YIw4tA")
-            if self._verify:
-                self.servermap.mark_bad_share(reader.peerid, reader.shnum,
-                                              self.verinfo[-2])
-                e = CorruptShareError(reader.peerid,
-                                      reader.shnum,
-                                      "invalid privkey")
-                f = failure.Failure(e)
-                self._bad_shares.add((reader.peerid, reader.shnum, f))
-            return
-
-        # it's good
-        self.log("got valid privkey from shnum %d on reader %s" %
-                 (reader.shnum, reader))
-        privkey = rsa.create_signing_key_from_string(alleged_privkey_s)
-        self._node._populate_encprivkey(enc_privkey)
-        self._node._populate_privkey(privkey)
-        self._need_privkey = False
-
-
-
-    def _done(self):
-        """
-        I am called by _download_current_segment when the download process
-        has finished successfully. After making some useful logging
-        statements, I return the decrypted contents to the owner of this
-        Retrieve object through self._done_deferred.
-        """
-=======
-
-        if self._block_hash_trees is not None:
-            for i in xrange(self._total_shares):
-                # So we don't have to do this later.
-                self._block_hash_trees[i] = hashtree.IncompleteHashTree(self._num_segments)
-
-        # Our last task is to tell the downloader where to start and
-        # where to stop. We use three parameters for that:
-        #   - self._start_segment: the segment that we need to start
-        #     downloading from. 
-        #   - self._current_segment: the next segment that we need to
-        #     download.
-        #   - self._last_segment: The last segment that we were asked to
-        #     download.
-        #
-        #  We say that the download is complete when
-        #  self._current_segment > self._last_segment. We use
-        #  self._start_segment and self._last_segment to know when to
-        #  strip things off of segments, and how much to strip.
-        if self._offset:
-            self.log("got offset: %d" % self._offset)
-            # our start segment is the first segment containing the
-            # offset we were given. 
-            start = self._offset // self._segment_size
-
-            assert start < self._num_segments
-            self._start_segment = start
-            self.log("got start segment: %d" % self._start_segment)
-        else:
-            self._start_segment = 0
-
-
-        # If self._read_length is None, then we want to read the whole
-        # file. Otherwise, we want to read only part of the file, and
-        # need to figure out where to stop reading.
-        if self._read_length is not None:
-            # our end segment is the last segment containing part of the
-            # segment that we were asked to read.
-            self.log("got read length %d" % self._read_length)
-            if self._read_length != 0:
-                end_data = self._offset + self._read_length
-
-                # We don't actually need to read the byte at end_data,
-                # but the one before it.
-                end = (end_data - 1) // self._segment_size
-
-                assert end < self._num_segments
-                self._last_segment = end
-            else:
-                self._last_segment = self._start_segment
-            self.log("got end segment: %d" % self._last_segment)
-        else:
-            self._last_segment = self._num_segments - 1
-
-        self._current_segment = self._start_segment
-
-    def _activate_enough_servers(self):
-        """
-        I populate self._active_readers with enough active readers to
-        retrieve the contents of this mutable file. I am called before
-        downloading starts, and (eventually) after each validation
-        error, connection error, or other problem in the download.
-        """
-        # TODO: It would be cool to investigate other heuristics for
-        # reader selection. For instance, the cost (in time the user
-        # spends waiting for their file) of selecting a really slow server
-        # that happens to have a primary share is probably more than
-        # selecting a really fast server that doesn't have a primary
-        # share. Maybe the servermap could be extended to provide this
-        # information; it could keep track of latency information while
-        # it gathers more important data, and then this routine could
-        # use that to select active readers.
-        #
-        # (these and other questions would be easier to answer with a
-        #  robust, configurable tahoe-lafs simulator, which modeled node
-        #  failures, differences in node speed, and other characteristics
-        #  that we expect storage servers to have.  You could have
-        #  presets for really stable grids (like allmydata.com),
-        #  friendnets, make it easy to configure your own settings, and
-        #  then simulate the effect of big changes on these use cases
-        #  instead of just reasoning about what the effect might be. Out
-        #  of scope for MDMF, though.)
-
-        # XXX: Why don't format= log messages work here?
-
-        known_shnums = set(self.remaining_sharemap.keys())
-        used_shnums = set([r.shnum for r in self._active_readers])
-        unused_shnums = known_shnums - used_shnums
-
-        if self._verify:
-            new_shnums = unused_shnums # use them all
-        elif len(self._active_readers) < self._required_shares:
-            # need more shares
-            more = self._required_shares - len(self._active_readers)
-            # We favor lower numbered shares, since FEC is faster with
-            # primary shares than with other shares, and lower-numbered
-            # shares are more likely to be primary than higher numbered
-            # shares.
-            new_shnums = sorted(unused_shnums)[:more]
-            if len(new_shnums) < more:
-                # We don't have enough readers to retrieve the file; fail.
-                self._raise_notenoughshareserror()
-        else:
-            new_shnums = []
-
-        self.log("adding %d new servers to the active list" % len(new_shnums))
-        for shnum in new_shnums:
-            reader = self.readers[shnum]
-            self._active_readers.append(reader)
-            self.log("added reader for share %d" % shnum)
-            # Each time we add a reader, we check to see if we need the
-            # private key. If we do, we politely ask for it and then continue
-            # computing. If we find that we haven't gotten it at the end of
-            # segment decoding, then we'll take more drastic measures.
-            if self._need_privkey and not self._node.is_readonly():
-                d = reader.get_encprivkey()
-                d.addCallback(self._try_to_validate_privkey, reader, reader.server)
-                # XXX: don't just drop the Deferred. We need error-reporting
-                # but not flow-control here.
-
-    def _try_to_validate_prefix(self, prefix, reader):
-        """
-        I check that the prefix returned by a candidate server for
-        retrieval matches the prefix that the servermap knows about
-        (and, hence, the prefix that was validated earlier). If it does,
-        I return True, which means that I approve of the use of the
-        candidate server for segment retrieval. If it doesn't, I return
-        False, which means that another server must be chosen.
-        """
-        (seqnum,
-         root_hash,
-         IV,
-         segsize,
-         datalength,
-         k,
-         N,
-         known_prefix,
-         offsets_tuple) = self.verinfo
-        if known_prefix != prefix:
-            self.log("prefix from share %d doesn't match" % reader.shnum)
-            raise UncoordinatedWriteError("Mismatched prefix -- this could "
-                                          "indicate an uncoordinated write")
-        # Otherwise, we're okay -- no issues.
-
-
-    def _remove_reader(self, reader):
-        """
-        At various points, we will wish to remove a server from
-        consideration and/or use. These include, but are not necessarily
-        limited to:
-
-            - A connection error.
-            - A mismatched prefix (that is, a prefix that does not match
-              our conception of the version information string).
-            - A failing block hash, salt hash, or share hash, which can
-              indicate disk failure/bit flips, or network trouble.
-
-        This method will do that. I will make sure that the
-        (shnum,reader) combination represented by my reader argument is
-        not used for anything else during this download. I will not
-        advise the reader of any corruption, something that my callers
-        may wish to do on their own.
-        """
-        # TODO: When you're done writing this, see if this is ever
-        # actually used for something that _mark_bad_share isn't. I have
-        # a feeling that they will be used for very similar things, and
-        # that having them both here is just going to be an epic amount
-        # of code duplication.
-        #
-        # (well, okay, not epic, but meaningful)
-        self.log("removing reader %s" % reader)
-        # Remove the reader from _active_readers
-        self._active_readers.remove(reader)
-        # TODO: self.readers.remove(reader)?
-        for shnum in list(self.remaining_sharemap.keys()):
-            self.remaining_sharemap.discard(shnum, reader.server)
-
-
-    def _mark_bad_share(self, server, shnum, reader, f):
-        """
-        I mark the given (server, shnum) as a bad share, which means that it
-        will not be used anywhere else.
-
-        There are several reasons to want to mark something as a bad
-        share. These include:
-
-            - A connection error to the server.
-            - A mismatched prefix (that is, a prefix that does not match
-              our local conception of the version information string).
-            - A failing block hash, salt hash, share hash, or other
-              integrity check.
-
-        This method will ensure that readers that we wish to mark bad
-        (for these reasons or other reasons) are not used for the rest
-        of the download. Additionally, it will attempt to tell the
-        remote server (with no guarantee of success) that its share is
-        corrupt.
-        """
-        self.log("marking share %d on server %s as bad" % \
-                 (shnum, server.get_name()))
-        prefix = self.verinfo[-2]
-        self.servermap.mark_bad_share(server, shnum, prefix)
-        self._remove_reader(reader)
-        self._bad_shares.add((server, shnum, f))
-        self._status.add_problem(server, f)
-        self._last_failure = f
-        if f.check(BadShareError):
-            self.notify_server_corruption(server, shnum, str(f.value))
-
-
-    def _download_current_segment(self):
-        """
-        I download, validate, decode, decrypt, and assemble the segment
-        that this Retrieve is currently responsible for downloading.
-        """
-        if self._current_segment > self._last_segment:
-            # No more segments to download, we're done.
-            self.log("got plaintext, done")
-            return self._done()
-        elif self._verify and len(self._active_readers) == 0:
-            self.log("no more good shares, no need to keep verifying")
-            return self._done()
-        self.log("on segment %d of %d" %
-                 (self._current_segment + 1, self._num_segments))
-        d = self._process_segment(self._current_segment)
-        d.addCallback(lambda ign: self.loop())
-        return d
-
-    def _process_segment(self, segnum):
-        """
-        I download, validate, decode, and decrypt one segment of the
-        file that this Retrieve is retrieving. This means coordinating
-        the process of getting k blocks of that file, validating them,
-        assembling them into one segment with the decoder, and then
-        decrypting them.
-        """
-        self.log("processing segment %d" % segnum)
-
-        # TODO: The old code uses a marker. Should this code do that
-        # too? What did the Marker do?
-
-        # We need to ask each of our active readers for its block and
-        # salt. We will then validate those. If validation is
-        # successful, we will assemble the results into plaintext.
-        ds = []
-        for reader in self._active_readers:
-            started = time.time()
-            d1 = reader.get_block_and_salt(segnum)
-            d2,d3 = self._get_needed_hashes(reader, segnum)
-            d = deferredutil.gatherResults([d1,d2,d3])
-            d.addCallback(self._validate_block, segnum, reader, reader.server, started)
-            # _handle_bad_share takes care of recoverable errors (by dropping
-            # that share and returning None). Any other errors (i.e. code
-            # bugs) are passed through and cause the retrieve to fail.
-            d.addErrback(self._handle_bad_share, [reader])
-            ds.append(d)
-        dl = deferredutil.gatherResults(ds)
-        if self._verify:
-            dl.addCallback(lambda ignored: "")
-            dl.addCallback(self._set_segment)
-        else:
-            dl.addCallback(self._maybe_decode_and_decrypt_segment, segnum)
-        return dl
-
-
-    def _maybe_decode_and_decrypt_segment(self, results, segnum):
-        """
-        I take the results of fetching and validating the blocks from
-        _process_segment. If validation and fetching succeeded without
-        incident, I will proceed with decoding and decryption. Otherwise, I
-        will do nothing.
-        """
-        self.log("trying to decode and decrypt segment %d" % segnum)
-
-        # 'results' is the output of a gatherResults set up in
-        # _process_segment(). Each component Deferred will either contain the
-        # non-Failure output of _validate_block() for a single block (i.e.
-        # {segnum:(block,salt)}), or None if _validate_block threw an
-        # exception and _validation_or_decoding_failed handled it (by
-        # dropping that server).
-
-        if None in results:
-            self.log("some validation operations failed; not proceeding")
-            return defer.succeed(None)
-        self.log("everything looks ok, building segment %d" % segnum)
-        d = self._decode_blocks(results, segnum)
-        d.addCallback(self._decrypt_segment)
-        # check to see whether we've been paused before writing
-        # anything.
-        d.addCallback(self._check_for_paused)
-        d.addCallback(self._check_for_stopped)
-        d.addCallback(self._set_segment)
-        return d
-
-
-    def _set_segment(self, segment):
-        """
-        Given a plaintext segment, I register that segment with the
-        target that is handling the file download.
-        """
-        self.log("got plaintext for segment %d" % self._current_segment)
-        if self._current_segment == self._start_segment:
-            # We're on the first segment. It's possible that we want
-            # only some part of the end of this segment, and that we
-            # just downloaded the whole thing to get that part. If so,
-            # we need to account for that and give the reader just the
-            # data that they want.
-            n = self._offset % self._segment_size
-            self.log("stripping %d bytes off of the first segment" % n)
-            self.log("original segment length: %d" % len(segment))
-            segment = segment[n:]
-            self.log("new segment length: %d" % len(segment))
-
-        if self._current_segment == self._last_segment and self._read_length is not None:
-            # We're on the last segment. It's possible that we only want
-            # part of the beginning of this segment, and that we
-            # downloaded the whole thing anyway. Make sure to give the
-            # caller only the portion of the segment that they want to
-            # receive.
-            extra = self._read_length
-            if self._start_segment != self._last_segment:
-                extra -= self._segment_size - \
-                            (self._offset % self._segment_size)
-            extra %= self._segment_size
-            self.log("original segment length: %d" % len(segment))
-            segment = segment[:extra]
-            self.log("new segment length: %d" % len(segment))
-            self.log("only taking %d bytes of the last segment" % extra)
-
-        if not self._verify:
-            self._consumer.write(segment)
-        else:
-            # we don't care about the plaintext if we are doing a verify.
-            segment = None
-        self._current_segment += 1
-
-
-    def _handle_bad_share(self, f, readers):
-        """
-        I am called when a block or a salt fails to correctly validate, or when
-        the decryption or decoding operation fails for some reason.  I react to
-        this failure by notifying the remote server of corruption, and then
-        removing the remote server from further activity.
-        """
-        # these are the errors we can tolerate: by giving up on this share
-        # and finding others to replace it. Any other errors (i.e. coding
-        # bugs) are re-raised, causing the download to fail.
-        f.trap(DeadReferenceError, RemoteException, BadShareError)
-
-        # DeadReferenceError happens when we try to fetch data from a server
-        # that has gone away. RemoteException happens if the server had an
-        # internal error. BadShareError encompasses: (UnknownVersionError,
-        # LayoutInvalid, struct.error) which happen when we get obviously
-        # wrong data, and CorruptShareError which happens later, when we
-        # perform integrity checks on the data.
-
-        assert isinstance(readers, list)
-        bad_shnums = [reader.shnum for reader in readers]
-
-        self.log("validation or decoding failed on share(s) %s, server(s) %s "
-                 ", segment %d: %s" % \
-                 (bad_shnums, readers, self._current_segment, str(f)))
-        for reader in readers:
-            self._mark_bad_share(reader.server, reader.shnum, reader, f)
-        return None
-
-
-    def _validate_block(self, results, segnum, reader, server, started):
-        """
-        I validate a block from one share on a remote server.
-        """
-        # Grab the part of the block hash tree that is necessary to
-        # validate this block, then generate the block hash root.
-        self.log("validating share %d for segment %d" % (reader.shnum,
-                                                             segnum))
-        elapsed = time.time() - started
-        self._status.add_fetch_timing(server, elapsed)
-        self._set_current_status("validating blocks")
-
-        block_and_salt, blockhashes, sharehashes = results
-        block, salt = block_and_salt
-
-        blockhashes = dict(enumerate(blockhashes))
-        self.log("the reader gave me the following blockhashes: %s" % \
-                 blockhashes.keys())
-        self.log("the reader gave me the following sharehashes: %s" % \
-                 sharehashes.keys())
-        bht = self._block_hash_trees[reader.shnum]
-
-        if bht.needed_hashes(segnum, include_leaf=True):
-            try:
-                bht.set_hashes(blockhashes)
-            except (hashtree.BadHashError, hashtree.NotEnoughHashesError, \
-                    IndexError), e:
-                raise CorruptShareError(server,
-                                        reader.shnum,
-                                        "block hash tree failure: %s" % e)
-
-        if self._version == MDMF_VERSION:
-            blockhash = hashutil.block_hash(salt + block)
-        else:
-            blockhash = hashutil.block_hash(block)
-        # If this works without an error, then validation is
-        # successful.
-        try:
-           bht.set_hashes(leaves={segnum: blockhash})
-        except (hashtree.BadHashError, hashtree.NotEnoughHashesError, \
-                IndexError), e:
-            raise CorruptShareError(server,
-                                    reader.shnum,
-                                    "block hash tree failure: %s" % e)
-
-        # Reaching this point means that we know that this segment
-        # is correct. Now we need to check to see whether the share
-        # hash chain is also correct. 
-        # SDMF wrote share hash chains that didn't contain the
-        # leaves, which would be produced from the block hash tree.
-        # So we need to validate the block hash tree first. If
-        # successful, then bht[0] will contain the root for the
-        # shnum, which will be a leaf in the share hash tree, which
-        # will allow us to validate the rest of the tree.
-        try:
-            self.share_hash_tree.set_hashes(hashes=sharehashes,
-                                        leaves={reader.shnum: bht[0]})
-        except (hashtree.BadHashError, hashtree.NotEnoughHashesError, \
-                IndexError), e:
-            raise CorruptShareError(server,
-                                    reader.shnum,
-                                    "corrupt hashes: %s" % e)
-
-        self.log('share %d is valid for segment %d' % (reader.shnum,
-                                                       segnum))
-        return {reader.shnum: (block, salt)}
-
-
-    def _get_needed_hashes(self, reader, segnum):
-        """
-        I get the hashes needed to validate segnum from the reader, then return
-        to my caller when this is done.
-        """
-        bht = self._block_hash_trees[reader.shnum]
-        needed = bht.needed_hashes(segnum, include_leaf=True)
-        # The root of the block hash tree is also a leaf in the share
-        # hash tree. So we don't need to fetch it from the remote
-        # server. In the case of files with one segment, this means that
-        # we won't fetch any block hash tree from the remote server,
-        # since the hash of each share of the file is the entire block
-        # hash tree, and is a leaf in the share hash tree. This is fine,
-        # since any share corruption will be detected in the share hash
-        # tree.
-        #needed.discard(0)
-        self.log("getting blockhashes for segment %d, share %d: %s" % \
-                 (segnum, reader.shnum, str(needed)))
-        d1 = reader.get_blockhashes(needed, force_remote=True)
-        if self.share_hash_tree.needed_hashes(reader.shnum):
-            need = self.share_hash_tree.needed_hashes(reader.shnum)
-            self.log("also need sharehashes for share %d: %s" % (reader.shnum,
-                                                                 str(need)))
-            d2 = reader.get_sharehashes(need, force_remote=True)
-        else:
-            d2 = defer.succeed({}) # the logic in the next method
-                                   # expects a dict
-        return d1,d2
-
-
-    def _decode_blocks(self, results, segnum):
-        """
-        I take a list of k blocks and salts, and decode that into a
-        single encrypted segment.
-        """
-        # 'results' is one or more dicts (each {shnum:(block,salt)}), and we
-        # want to merge them all
-        blocks_and_salts = {}
-        for d in results:
-            blocks_and_salts.update(d)
-
-        # All of these blocks should have the same salt; in SDMF, it is
-        # the file-wide IV, while in MDMF it is the per-segment salt. In
-        # either case, we just need to get one of them and use it.
-        #
-        # d.items()[0] is like (shnum, (block, salt))
-        # d.items()[0][1] is like (block, salt)
-        # d.items()[0][1][1] is the salt.
-        salt = blocks_and_salts.items()[0][1][1]
-        # Next, extract just the blocks from the dict. We'll use the
-        # salt in the next step.
-        share_and_shareids = [(k, v[0]) for k, v in blocks_and_salts.items()]
-        d2 = dict(share_and_shareids)
-        shareids = []
-        shares = []
-        for shareid, share in d2.items():
-            shareids.append(shareid)
-            shares.append(share)
-
-        self._set_current_status("decoding")
-        started = time.time()
-        assert len(shareids) >= self._required_shares, len(shareids)
-        # zfec really doesn't want extra shares
-        shareids = shareids[:self._required_shares]
-        shares = shares[:self._required_shares]
-        self.log("decoding segment %d" % segnum)
-        if segnum == self._num_segments - 1:
-            d = defer.maybeDeferred(self._tail_decoder.decode, shares, shareids)
-        else:
-            d = defer.maybeDeferred(self._segment_decoder.decode, shares, shareids)
-        def _process(buffers):
-            segment = "".join(buffers)
-            self.log(format="now decoding segment %(segnum)s of %(numsegs)s",
-                     segnum=segnum,
-                     numsegs=self._num_segments,
-                     level=log.NOISY)
-            self.log(" joined length %d, datalength %d" %
-                     (len(segment), self._data_length))
-            if segnum == self._num_segments - 1:
-                size_to_use = self._tail_data_size
-            else:
-                size_to_use = self._segment_size
-            segment = segment[:size_to_use]
-            self.log(" segment len=%d" % len(segment))
-            self._status.accumulate_decode_time(time.time() - started)
-            return segment, salt
-        d.addCallback(_process)
-        return d
-
-
-    def _decrypt_segment(self, segment_and_salt):
-        """
-        I take a single segment and its salt, and decrypt it. I return
-        the plaintext of the segment that is in my argument.
-        """
-        segment, salt = segment_and_salt
-        self._set_current_status("decrypting")
-        self.log("decrypting segment %d" % self._current_segment)
-        started = time.time()
-        key = hashutil.ssk_readkey_data_hash(salt, self._node.get_readkey())
-        decryptor = AES(key)
-        plaintext = decryptor.process(segment)
-        self._status.accumulate_decrypt_time(time.time() - started)
-        return plaintext
-
-
     def notify_server_corruption(self, server, shnum, reason):
         rref = server.get_rref()
         rref.callRemoteOnly("advise_corrupt_share",
@@ -1719,62 +1014,10 @@
 
     def _error(self, f):
         # all errors, including NotEnoughSharesError, land here
->>>>>>> 64c3d4b9
         self._running = False
         self._status.set_active(False)
         now = time.time()
         self._status.timings['total'] = now - self._started
         self._status.timings['fetch'] = now - self._started_fetching
-<<<<<<< HEAD
-        self._status.set_status("Finished")
-        self._status.set_progress(1.0)
-
-        # remember the encoding parameters, use them again next time
-        (seqnum, root_hash, IV, segsize, datalength, k, N, prefix,
-         offsets_tuple) = self.verinfo
-        self._node._populate_required_shares(k)
-        self._node._populate_total_shares(N)
-
-        if self._verify:
-            ret = list(self._bad_shares)
-            self.log("done verifying, found %d bad shares" % len(ret))
-        else:
-            # TODO: upload status here?
-            ret = self._consumer
-            self._consumer.unregisterProducer()
-        eventually(self._done_deferred.callback, ret)
-
-
-    def _raise_notenoughshareserror(self):
-        """
-        I am called by _activate_enough_peers when there are not enough
-        active peers left to complete the download. After making some
-        useful logging statements, I throw an exception to that effect
-        to the caller of this Retrieve object through
-        self._done_deferred.
-        """
-
-        format = ("ran out of peers: "
-                  "have %(have)d of %(total)d segments "
-                  "found %(bad)d bad shares "
-                  "encoding %(k)d-of-%(n)d")
-        args = {"have": self._current_segment,
-                "total": self._num_segments,
-                "need": self._last_segment,
-                "k": self._required_shares,
-                "n": self._total_shares,
-                "bad": len(self._bad_shares)}
-        raise NotEnoughSharesError("%s, last failure: %s" %
-                                   (format % args, str(self._last_failure)))
-
-    def _error(self, f):
-        # all errors, including NotEnoughSharesError, land here
-        self._running = False
-        self._status.set_active(False)
-        now = time.time()
-        self._status.timings['total'] = now - self._started
-        self._status.timings['fetch'] = now - self._started_fetching
-=======
->>>>>>> 64c3d4b9
         self._status.set_status("Failed")
         eventually(self._done_deferred.errback, f)