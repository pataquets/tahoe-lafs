
import sys, time
from zope.interface import implements
from itertools import count
from twisted.internet import defer
from twisted.python import failure
from foolscap.api import DeadReferenceError, RemoteException, eventually, \
                         fireEventually
<<<<<<< HEAD
from allmydata.util import base32, hashutil, idlib, log, deferredutil
=======
from allmydata.util import base32, hashutil, log, deferredutil
>>>>>>> 64c3d4b9
from allmydata.util.dictutil import DictOfSets
from allmydata.storage.server import si_b2a
from allmydata.interfaces import IServermapUpdaterStatus
from pycryptopp.publickey import rsa

<<<<<<< HEAD
from allmydata.mutable.common import MODE_CHECK, MODE_ANYTHING, MODE_WRITE, MODE_READ, \
     CorruptShareError
=======
from allmydata.mutable.common import MODE_CHECK, MODE_ANYTHING, MODE_WRITE, \
     MODE_READ, MODE_REPAIR, CorruptShareError
>>>>>>> 64c3d4b9
from allmydata.mutable.layout import SIGNED_PREFIX_LENGTH, MDMFSlotReadProxy

class UpdateStatus:
    implements(IServermapUpdaterStatus)
    statusid_counter = count(0)
    def __init__(self):
        self.timings = {}
        self.timings["per_server"] = {}
        self.timings["cumulative_verify"] = 0.0
        self.privkey_from = None
        self.problems = {}
        self.active = True
        self.storage_index = None
        self.mode = "?"
        self.status = "Not started"
        self.progress = 0.0
        self.counter = self.statusid_counter.next()
        self.started = time.time()
        self.finished = None

    def add_per_server_time(self, server, op, sent, elapsed):
        assert op in ("query", "late", "privkey")
        if server not in self.timings["per_server"]:
            self.timings["per_server"][server] = []
        self.timings["per_server"][server].append((op,sent,elapsed))

    def get_started(self):
        return self.started
    def get_finished(self):
        return self.finished
    def get_storage_index(self):
        return self.storage_index
    def get_mode(self):
        return self.mode
    def get_servermap(self):
        return self.servermap
    def get_privkey_from(self):
        return self.privkey_from
    def using_helper(self):
        return False
    def get_size(self):
        return "-NA-"
    def get_status(self):
        return self.status
    def get_progress(self):
        return self.progress
    def get_active(self):
        return self.active
    def get_counter(self):
        return self.counter

    def set_storage_index(self, si):
        self.storage_index = si
    def set_mode(self, mode):
        self.mode = mode
    def set_privkey_from(self, server):
        self.privkey_from = server
    def set_status(self, status):
        self.status = status
    def set_progress(self, value):
        self.progress = value
    def set_active(self, value):
        self.active = value
    def set_finished(self, when):
        self.finished = when

class ServerMap:
    """I record the placement of mutable shares.

    This object records which shares (of various versions) are located on
    which servers.

    One purpose I serve is to inform callers about which versions of the
    mutable file are recoverable and 'current'.

    A second purpose is to serve as a state marker for test-and-set
    operations. I am passed out of retrieval operations and back into publish
    operations, which means 'publish this new version, but only if nothing
    has changed since I last retrieved this data'. This reduces the chances
    of clobbering a simultaneous (uncoordinated) write.

    @var _known_shares: a dictionary, mapping a (server, shnum) tuple to a
                        (versionid, timestamp) tuple. Each 'versionid' is a
                        tuple of (seqnum, root_hash, IV, segsize, datalength,
                        k, N, signed_prefix, offsets)

    @ivar _bad_shares: dict with keys of (server, shnum) tuples, describing
                       shares that I should ignore (because a previous user
                       of the servermap determined that they were invalid).
                       The updater only locates a certain number of shares:
                       if some of these turn out to have integrity problems
                       and are unusable, the caller will need to mark those
                       shares as bad, then re-update the servermap, then try
                       again. The dict maps (server, shnum) tuple to old
                       checkstring.
    """

    def __init__(self):
<<<<<<< HEAD
        self.servermap = {}
        self.connections = {}
        self.unreachable_peers = set() # peerids that didn't respond to queries
        self.reachable_peers = set() # peerids that did respond to queries
        self.problems = [] # mostly for debugging
        self.bad_shares = {} # maps (peerid,shnum) to old checkstring
        self.last_update_mode = None
        self.last_update_time = 0
        self.update_data = {} # (verinfo,shnum) => data
=======
        self._known_shares = {}
        self.unreachable_servers = set() # servers that didn't respond to queries
        self.reachable_servers = set() # servers that did respond to queries
        self._problems = [] # mostly for debugging
        self._bad_shares = {} # maps (server,shnum) to old checkstring
        self._last_update_mode = None
        self._last_update_time = 0
        self.update_data = {} # shnum -> [(verinfo,(blockhashes,start,end)),..]
        # where blockhashes is a list of bytestrings (the result of
        # layout.MDMFSlotReadProxy.get_blockhashes), and start/end are both
        # (block,salt) tuple-of-bytestrings from get_block_and_salt()
>>>>>>> 64c3d4b9

    def copy(self):
        s = ServerMap()
        s._known_shares = self._known_shares.copy() # tuple->tuple
        s.unreachable_servers = set(self.unreachable_servers)
        s.reachable_servers = set(self.reachable_servers)
        s._problems = self._problems[:]
        s._bad_shares = self._bad_shares.copy() # tuple->str
        s._last_update_mode = self._last_update_mode
        s._last_update_time = self._last_update_time
        return s

    def get_reachable_servers(self):
        return self.reachable_servers

    def mark_server_reachable(self, server):
        self.reachable_servers.add(server)

    def mark_server_unreachable(self, server):
        self.unreachable_servers.add(server)

    def mark_bad_share(self, server, shnum, checkstring):
        """This share was found to be bad, either in the checkstring or
        signature (detected during mapupdate), or deeper in the share
        (detected at retrieve time). Remove it from our list of useful
        shares, and remember that it is bad so we don't add it back again
        later. We record the share's old checkstring (which might be
        corrupted or badly signed) so that a repair operation can do the
        test-and-set using it as a reference.
        """
        key = (server, shnum) # record checkstring
        self._bad_shares[key] = checkstring
        self._known_shares.pop(key, None)

    def get_bad_shares(self):
        # key=(server,shnum) -> checkstring
        return self._bad_shares

    def add_new_share(self, server, shnum, verinfo, timestamp):
        """We've written a new share out, replacing any that was there
        before."""
        key = (server, shnum)
        self._bad_shares.pop(key, None)
        self._known_shares[key] = (verinfo, timestamp)

    def add_problem(self, f):
        self._problems.append(f)
    def get_problems(self):
        return self._problems

    def set_last_update(self, mode, when):
        self._last_update_mode = mode
        self._last_update_time = when
    def get_last_update(self):
        return (self._last_update_mode, self._last_update_time)

    def dump(self, out=sys.stdout):
        print >>out, "servermap:"

        for ( (server, shnum), (verinfo, timestamp) ) in self._known_shares.items():
            (seqnum, root_hash, IV, segsize, datalength, k, N, prefix,
             offsets_tuple) = verinfo
            print >>out, ("[%s]: sh#%d seq%d-%s %d-of-%d len%d" %
                          (server.get_name(), shnum,
                           seqnum, base32.b2a(root_hash)[:4], k, N,
                           datalength))
        if self._problems:
            print >>out, "%d PROBLEMS" % len(self._problems)
            for f in self._problems:
                print >>out, str(f)
        return out

    def all_servers(self):
        return set([server for (server, shnum) in self._known_shares])

    def all_servers_for_version(self, verinfo):
        """Return a set of servers that hold shares for the given version."""
        return set([server
                    for ( (server, shnum), (verinfo2, timestamp) )
                    in self._known_shares.items()
                    if verinfo == verinfo2])

    def get_known_shares(self):
        # maps (server,shnum) to (versionid,timestamp)
        return self._known_shares

    def make_sharemap(self):
        """Return a dict that maps shnum to a set of servers that hold it."""
        sharemap = DictOfSets()
        for (server, shnum) in self._known_shares:
            sharemap.add(shnum, server)
        return sharemap

    def make_versionmap(self):
        """Return a dict that maps versionid to sets of (shnum, server,
        timestamp) tuples."""
        versionmap = DictOfSets()
        for ( (server, shnum), (verinfo, timestamp) ) in self._known_shares.items():
            versionmap.add(verinfo, (shnum, server, timestamp))
        return versionmap

    def debug_shares_on_server(self, server): # used by tests
        return set([shnum for (s, shnum) in self._known_shares if s == server])

    def version_on_server(self, server, shnum):
        key = (server, shnum)
        if key in self._known_shares:
            (verinfo, timestamp) = self._known_shares[key]
            return verinfo
        return None

    def shares_available(self):
        """Return a dict that maps verinfo to tuples of
        (num_distinct_shares, k, N) tuples."""
        versionmap = self.make_versionmap()
        all_shares = {}
        for verinfo, shares in versionmap.items():
            s = set()
            for (shnum, server, timestamp) in shares:
                s.add(shnum)
            (seqnum, root_hash, IV, segsize, datalength, k, N, prefix,
             offsets_tuple) = verinfo
            all_shares[verinfo] = (len(s), k, N)
        return all_shares

    def highest_seqnum(self):
        available = self.shares_available()
        seqnums = [verinfo[0]
                   for verinfo in available.keys()]
        seqnums.append(0)
        return max(seqnums)

    def summarize_version(self, verinfo):
        """Take a versionid, return a string that describes it."""
        (seqnum, root_hash, IV, segsize, datalength, k, N, prefix,
         offsets_tuple) = verinfo
        return "seq%d-%s" % (seqnum, base32.b2a(root_hash)[:4])

    def summarize_versions(self):
        """Return a string describing which versions we know about."""
        versionmap = self.make_versionmap()
        bits = []
        for (verinfo, shares) in versionmap.items():
            vstr = self.summarize_version(verinfo)
            shnums = set([shnum for (shnum, server, timestamp) in shares])
            bits.append("%d*%s" % (len(shnums), vstr))
        return "/".join(bits)

    def recoverable_versions(self):
        """Return a set of versionids, one for each version that is currently
        recoverable."""
        versionmap = self.make_versionmap()
        recoverable_versions = set()
        for (verinfo, shares) in versionmap.items():
            (seqnum, root_hash, IV, segsize, datalength, k, N, prefix,
             offsets_tuple) = verinfo
            shnums = set([shnum for (shnum, server, timestamp) in shares])
            if len(shnums) >= k:
                # this one is recoverable
                recoverable_versions.add(verinfo)

        return recoverable_versions

    def unrecoverable_versions(self):
        """Return a set of versionids, one for each version that is currently
        unrecoverable."""
        versionmap = self.make_versionmap()

        unrecoverable_versions = set()
        for (verinfo, shares) in versionmap.items():
            (seqnum, root_hash, IV, segsize, datalength, k, N, prefix,
             offsets_tuple) = verinfo
            shnums = set([shnum for (shnum, server, timestamp) in shares])
            if len(shnums) < k:
                unrecoverable_versions.add(verinfo)

        return unrecoverable_versions

    def best_recoverable_version(self):
        """Return a single versionid, for the so-called 'best' recoverable
        version. Sequence number is the primary sort criteria, followed by
        root hash. Returns None if there are no recoverable versions."""
        recoverable = list(self.recoverable_versions())
        recoverable.sort()
        if recoverable:
            return recoverable[-1]
        return None

    def size_of_version(self, verinfo):
        """Given a versionid (perhaps returned by best_recoverable_version),
        return the size of the file in bytes."""
        (seqnum, root_hash, IV, segsize, datalength, k, N, prefix,
         offsets_tuple) = verinfo
        return datalength

    def unrecoverable_newer_versions(self):
        # Return a dict of versionid -> health, for versions that are
        # unrecoverable and have later seqnums than any recoverable versions.
        # These indicate that a write will lose data.
        versionmap = self.make_versionmap()
        healths = {} # maps verinfo to (found,k)
        unrecoverable = set()
        highest_recoverable_seqnum = -1
        for (verinfo, shares) in versionmap.items():
            (seqnum, root_hash, IV, segsize, datalength, k, N, prefix,
             offsets_tuple) = verinfo
            shnums = set([shnum for (shnum, server, timestamp) in shares])
            healths[verinfo] = (len(shnums),k)
            if len(shnums) < k:
                unrecoverable.add(verinfo)
            else:
                highest_recoverable_seqnum = max(seqnum,
                                                 highest_recoverable_seqnum)

        newversions = {}
        for verinfo in unrecoverable:
            (seqnum, root_hash, IV, segsize, datalength, k, N, prefix,
             offsets_tuple) = verinfo
            if seqnum > highest_recoverable_seqnum:
                newversions[verinfo] = healths[verinfo]

        return newversions


    def needs_merge(self):
        # return True if there are multiple recoverable versions with the
        # same seqnum, meaning that MutableFileNode.read_best_version is not
        # giving you the whole story, and that using its data to do a
        # subsequent publish will lose information.
        recoverable_seqnums = [verinfo[0]
                               for verinfo in self.recoverable_versions()]
        for seqnum in recoverable_seqnums:
            if recoverable_seqnums.count(seqnum) > 1:
                return True
        return False


    def get_update_data_for_share_and_verinfo(self, shnum, verinfo):
        """
        I return the update data for the given shnum
        """
        update_data = self.update_data[shnum]
        update_datum = [i[1] for i in update_data if i[0] == verinfo][0]
        return update_datum


    def set_update_data_for_share_and_verinfo(self, shnum, verinfo, data):
        """
        I record the block hash tree for the given shnum.
        """
        self.update_data.setdefault(shnum , []).append((verinfo, data))


class ServermapUpdater:
    def __init__(self, filenode, storage_broker, monitor, servermap,
                 mode=MODE_READ, add_lease=False, update_range=None):
        """I update a servermap, locating a sufficient number of useful
        shares and remembering where they are located.

        """

        self._node = filenode
        self._storage_broker = storage_broker
        self._monitor = monitor
        self._servermap = servermap
        self.mode = mode
        self._add_lease = add_lease
        self._running = True

        self._storage_index = filenode.get_storage_index()
        self._last_failure = None

        self._status = UpdateStatus()
        self._status.set_storage_index(self._storage_index)
        self._status.set_progress(0.0)
        self._status.set_mode(mode)

        self._servers_responded = set()

        # how much data should we read?
        # SDMF:
        #  * if we only need the checkstring, then [0:75]
        #  * if we need to validate the checkstring sig, then [543ish:799ish]
        #  * if we need the verification key, then [107:436ish]
        #   * the offset table at [75:107] tells us about the 'ish'
        #  * if we need the encrypted private key, we want [-1216ish:]
        #   * but we can't read from negative offsets
        #   * the offset table tells us the 'ish', also the positive offset
        # MDMF:
        #  * Checkstring? [0:72]
        #  * If we want to validate the checkstring, then [0:72], [143:?] --
        #    the offset table will tell us for sure.
        #  * If we need the verification key, we have to consult the offset
        #    table as well.
        # At this point, we don't know which we are. Our filenode can
        # tell us, but it might be lying -- in some cases, we're
        # responsible for telling it which kind of file it is.
        self._read_size = 4000
        if mode == MODE_CHECK:
            # we use unpack_prefix_and_signature, so we need 1k
            self._read_size = 1000
        self._need_privkey = False

<<<<<<< HEAD
        if mode == MODE_WRITE and not self._node.get_privkey():
=======
        if mode in (MODE_WRITE, MODE_REPAIR) and not self._node.get_privkey():
>>>>>>> 64c3d4b9
            self._need_privkey = True
        # check+repair: repair requires the privkey, so if we didn't happen
        # to ask for it during the check, we'll have problems doing the
        # publish.

        self.fetch_update_data = False
        if mode == MODE_WRITE and update_range:
            # We're updating the servermap in preparation for an
            # in-place file update, so we need to fetch some additional
            # data from each share that we find.
            assert len(update_range) == 2

            self.start_segment = update_range[0]
            self.end_segment = update_range[1]
            self.fetch_update_data = True

        prefix = si_b2a(self._storage_index)[:5]
        self._log_number = log.msg(format="SharemapUpdater(%(si)s): starting (%(mode)s)",
                                   si=prefix, mode=mode)

    def get_status(self):
        return self._status

    def log(self, *args, **kwargs):
        if "parent" not in kwargs:
            kwargs["parent"] = self._log_number
        if "facility" not in kwargs:
            kwargs["facility"] = "tahoe.mutable.mapupdate"
        return log.msg(*args, **kwargs)

    def update(self):
        """Update the servermap to reflect current conditions. Returns a
        Deferred that fires with the servermap once the update has finished."""
        self._started = time.time()
        self._status.set_active(True)

        # self._valid_versions is a set of validated verinfo tuples. We just
        # use it to remember which versions had valid signatures, so we can
        # avoid re-checking the signatures for each share.
        self._valid_versions = set()

        self._done_deferred = defer.Deferred()

        # first, which servers should be talk to? Any that were in our old
        # servermap, plus "enough" others.

        self._queries_completed = 0

        sb = self._storage_broker
<<<<<<< HEAD
        # All of the peers, permuted by the storage index, as usual.
        full_peerlist = [(s.get_serverid(), s.get_rref())
                         for s in sb.get_servers_for_psi(self._storage_index)]
        self.full_peerlist = full_peerlist # for use later, immutable
        self.extra_peers = full_peerlist[:] # peers are removed as we use them
        self._good_peers = set() # peers who had some shares
        self._empty_peers = set() # peers who don't have any shares
        self._bad_peers = set() # peers to whom our queries failed
        self._readers = {} # peerid -> dict(sharewriters), filled in
                           # after responses come in.
=======
        # All of the servers, permuted by the storage index, as usual.
        full_serverlist = list(sb.get_servers_for_psi(self._storage_index))
        self.full_serverlist = full_serverlist # for use later, immutable
        self.extra_servers = full_serverlist[:] # servers are removed as we use them
        self._good_servers = set() # servers who had some shares
        self._empty_servers = set() # servers who don't have any shares
        self._bad_servers = set() # servers to whom our queries failed
>>>>>>> 64c3d4b9

        k = self._node.get_required_shares()
        # For what cases can these conditions work?
        if k is None:
            # make a guess
            k = 3
        N = self._node.get_total_shares()
        if N is None:
            N = 10
        self.EPSILON = k
        # we want to send queries to at least this many servers (although we
        # might not wait for all of their answers to come back)
        self.num_servers_to_query = k + self.EPSILON

<<<<<<< HEAD
        if self.mode == MODE_CHECK:
            # We want to query all of the peers.
            initial_peers_to_query = dict(full_peerlist)
            must_query = set(initial_peers_to_query.keys())
            self.extra_peers = []
=======
        if self.mode in (MODE_CHECK, MODE_REPAIR):
            # We want to query all of the servers.
            initial_servers_to_query = list(full_serverlist)
            must_query = set(initial_servers_to_query)
            self.extra_servers = []
>>>>>>> 64c3d4b9
        elif self.mode == MODE_WRITE:
            # we're planning to replace all the shares, so we want a good
            # chance of finding them all. We will keep searching until we've
            # seen epsilon that don't have a share.
<<<<<<< HEAD
            # We don't query all of the peers because that could take a while.
            self.num_peers_to_query = N + self.EPSILON
            initial_peers_to_query, must_query = self._build_initial_querylist()
            self.required_num_empty_peers = self.EPSILON
=======
            # We don't query all of the servers because that could take a while.
            self.num_servers_to_query = N + self.EPSILON
            initial_servers_to_query, must_query = self._build_initial_querylist()
            self.required_num_empty_servers = self.EPSILON
>>>>>>> 64c3d4b9

            # TODO: arrange to read lots of data from k-ish servers, to avoid
            # the extra round trip required to read large directories. This
            # might also avoid the round trip required to read the encrypted
            # private key.

        else: # MODE_READ, MODE_ANYTHING
<<<<<<< HEAD
            # 2k peers is good enough.
            initial_peers_to_query, must_query = self._build_initial_querylist()

        # this is a set of peers that we are required to get responses from:
        # they are peers who used to have a share, so we need to know where
        # they currently stand, even if that means we have to wait for a
        # silently-lost TCP connection to time out. We remove peers from this
        # set as we get responses.
        self._must_query = must_query

        # now initial_peers_to_query contains the peers that we should ask,
        # self.must_query contains the peers that we must have heard from
        # before we can consider ourselves finished, and self.extra_peers
        # contains the overflow (peers that we should tap if we don't get
        # enough responses)
        # I guess that self._must_query is a subset of
        # initial_peers_to_query?
        assert set(must_query).issubset(set(initial_peers_to_query))

        self._send_initial_requests(initial_peers_to_query)
=======
            # 2*k servers is good enough.
            initial_servers_to_query, must_query = self._build_initial_querylist()

        # this is a set of servers that we are required to get responses
        # from: they are servers who used to have a share, so we need to know
        # where they currently stand, even if that means we have to wait for
        # a silently-lost TCP connection to time out. We remove servers from
        # this set as we get responses.
        self._must_query = set(must_query)

        # now initial_servers_to_query contains the servers that we should
        # ask, self.must_query contains the servers that we must have heard
        # from before we can consider ourselves finished, and
        # self.extra_servers contains the overflow (servers that we should
        # tap if we don't get enough responses)
        # I guess that self._must_query is a subset of
        # initial_servers_to_query?
        assert must_query.issubset(initial_servers_to_query)

        self._send_initial_requests(initial_servers_to_query)
>>>>>>> 64c3d4b9
        self._status.timings["initial_queries"] = time.time() - self._started
        return self._done_deferred

    def _build_initial_querylist(self):
        # we send queries to everyone who was already in the sharemap
        initial_servers_to_query = set(self._servermap.all_servers())
        # and we must wait for responses from them
        must_query = set(initial_servers_to_query)

        while ((self.num_servers_to_query > len(initial_servers_to_query))
               and self.extra_servers):
            initial_servers_to_query.add(self.extra_servers.pop(0))

        return initial_servers_to_query, must_query

    def _send_initial_requests(self, serverlist):
        self._status.set_status("Sending %d initial queries" % len(serverlist))
        self._queries_outstanding = set()
        for server in serverlist:
            self._queries_outstanding.add(server)
            self._do_query(server, self._storage_index, self._read_size)

        if not serverlist:
            # there is nobody to ask, so we need to short-circuit the state
            # machine.
            d = defer.maybeDeferred(self._check_for_done, None)
            d.addErrback(self._fatal_error)

        # control flow beyond this point: state machine. Receiving responses
        # from queries is the input. We might send out more queries, or we
        # might produce a result.
        return None

    def _do_query(self, server, storage_index, readsize):
        self.log(format="sending query to [%(name)s], readsize=%(readsize)d",
                 name=server.get_name(),
                 readsize=readsize,
                 level=log.NOISY)
        started = time.time()
        self._queries_outstanding.add(server)
        d = self._do_read(server, storage_index, [], [(0, readsize)])
        d.addCallback(self._got_results, server, readsize, storage_index,
                      started)
        d.addErrback(self._query_failed, server)
        # errors that aren't handled by _query_failed (and errors caused by
        # _query_failed) get logged, but we still want to check for doneness.
        d.addErrback(log.err)
        d.addErrback(self._fatal_error)
        d.addCallback(self._check_for_done)
        return d

    def _do_read(self, server, storage_index, shnums, readv):
        ss = server.get_rref()
        if self._add_lease:
            # send an add-lease message in parallel. The results are handled
            # separately. This is sent before the slot_readv() so that we can
            # be sure the add_lease is retired by the time slot_readv comes
            # back (this relies upon our knowledge that the server code for
            # add_lease is synchronous).
            renew_secret = self._node.get_renewal_secret(server)
            cancel_secret = self._node.get_cancel_secret(server)
            d2 = ss.callRemote("add_lease", storage_index,
                               renew_secret, cancel_secret)
            # we ignore success
            d2.addErrback(self._add_lease_failed, server, storage_index)
        d = ss.callRemote("slot_readv", storage_index, shnums, readv)
        return d


<<<<<<< HEAD
    def _got_corrupt_share(self, e, shnum, peerid, data, lp):
=======
    def _got_corrupt_share(self, e, shnum, server, data, lp):
>>>>>>> 64c3d4b9
        """
        I am called when a remote server returns a corrupt share in
        response to one of our queries. By corrupt, I mean a share
        without a valid signature. I then record the failure, notify the
        server of the corruption, and record the share as bad.
        """
        f = failure.Failure(e)
        self.log(format="bad share: %(f_value)s", f_value=str(f),
                 failure=f, parent=lp, level=log.WEIRD, umid="h5llHg")
        # Notify the server that its share is corrupt.
<<<<<<< HEAD
        self.notify_server_corruption(peerid, shnum, str(e))
        # By flagging this as a bad peer, we won't count any of
        # the other shares on that peer as valid, though if we
        # happen to find a valid version string amongst those
        # shares, we'll keep track of it so that we don't need
        # to validate the signature on those again.
        self._bad_peers.add(peerid)
        self._last_failure = f
        # XXX: Use the reader for this?
        checkstring = data[:SIGNED_PREFIX_LENGTH]
        self._servermap.mark_bad_share(peerid, shnum, checkstring)
        self._servermap.problems.append(f)
=======
        self.notify_server_corruption(server, shnum, str(e))
        # By flagging this as a bad server, we won't count any of
        # the other shares on that server as valid, though if we
        # happen to find a valid version string amongst those
        # shares, we'll keep track of it so that we don't need
        # to validate the signature on those again.
        self._bad_servers.add(server)
        self._last_failure = f
        # XXX: Use the reader for this?
        checkstring = data[:SIGNED_PREFIX_LENGTH]
        self._servermap.mark_bad_share(server, shnum, checkstring)
        self._servermap.add_problem(f)
>>>>>>> 64c3d4b9


    def _cache_good_sharedata(self, verinfo, shnum, now, data):
        """
        If one of my queries returns successfully (which means that we
        were able to and successfully did validate the signature), I
        cache the data that we initially fetched from the storage
        server. This will help reduce the number of roundtrips that need
        to occur when the file is downloaded, or when the file is
        updated.
        """
        if verinfo:
            self._node._add_to_cache(verinfo, shnum, 0, data)


<<<<<<< HEAD
    def _got_results(self, datavs, peerid, readsize, stuff, started):
        lp = self.log(format="got result from [%(peerid)s], %(numshares)d shares",
                      peerid=idlib.shortnodeid_b2a(peerid),
                      numshares=len(datavs))
        now = time.time()
        elapsed = now - started
        def _done_processing(ignored=None):
            self._queries_outstanding.discard(peerid)
            self._servermap.reachable_peers.add(peerid)
            self._must_query.discard(peerid)
=======
    def _got_results(self, datavs, server, readsize, storage_index, started):
        lp = self.log(format="got result from [%(name)s], %(numshares)d shares",
                      name=server.get_name(),
                      numshares=len(datavs))
        ss = server.get_rref()
        now = time.time()
        elapsed = now - started
        def _done_processing(ignored=None):
            self._queries_outstanding.discard(server)
            self._servermap.mark_server_reachable(server)
            self._must_query.discard(server)
>>>>>>> 64c3d4b9
            self._queries_completed += 1
        if not self._running:
            self.log("but we're not running, so we'll ignore it", parent=lp)
            _done_processing()
<<<<<<< HEAD
            self._status.add_per_server_time(peerid, "late", started, elapsed)
=======
            self._status.add_per_server_time(server, "late", started, elapsed)
>>>>>>> 64c3d4b9
            return
        self._status.add_per_server_time(server, "query", started, elapsed)

        if datavs:
            self._good_servers.add(server)
        else:
            self._empty_servers.add(server)

        ds = []

<<<<<<< HEAD
        ss, storage_index = stuff
        ds = []

=======
>>>>>>> 64c3d4b9
        for shnum,datav in datavs.items():
            data = datav[0]
            reader = MDMFSlotReadProxy(ss,
                                       storage_index,
                                       shnum,
                                       data)
<<<<<<< HEAD
            self._readers.setdefault(peerid, dict())[shnum] = reader
=======
>>>>>>> 64c3d4b9
            # our goal, with each response, is to validate the version
            # information and share data as best we can at this point --
            # we do this by validating the signature. To do this, we
            # need to do the following:
            #   - If we don't already have the public key, fetch the
            #     public key. We use this to validate the signature.
            if not self._node.get_pubkey():
                # fetch and set the public key.
                d = reader.get_verification_key()
<<<<<<< HEAD
                d.addCallback(lambda results, shnum=shnum, peerid=peerid:
                    self._try_to_set_pubkey(results, peerid, shnum, lp))
                # XXX: Make self._pubkey_query_failed?
                d.addErrback(lambda error, shnum=shnum, peerid=peerid, data=data:
                    self._got_corrupt_share(error, shnum, peerid, data, lp))
=======
                d.addCallback(lambda results, shnum=shnum:
                              self._try_to_set_pubkey(results, server, shnum, lp))
                # XXX: Make self._pubkey_query_failed?
                d.addErrback(lambda error, shnum=shnum, data=data:
                             self._got_corrupt_share(error, shnum, server, data, lp))
>>>>>>> 64c3d4b9
            else:
                # we already have the public key.
                d = defer.succeed(None)

            # Neither of these two branches return anything of
            # consequence, so the first entry in our deferredlist will
            # be None.

            # - Next, we need the version information. We almost
            #   certainly got this by reading the first thousand or so
            #   bytes of the share on the storage server, so we
            #   shouldn't need to fetch anything at this step.
            d2 = reader.get_verinfo()
<<<<<<< HEAD
            d2.addErrback(lambda error, shnum=shnum, peerid=peerid, data=data:
                self._got_corrupt_share(error, shnum, peerid, data, lp))
=======
            d2.addErrback(lambda error, shnum=shnum, data=data:
                          self._got_corrupt_share(error, shnum, server, data, lp))
>>>>>>> 64c3d4b9
            # - Next, we need the signature. For an SDMF share, it is
            #   likely that we fetched this when doing our initial fetch
            #   to get the version information. In MDMF, this lives at
            #   the end of the share, so unless the file is quite small,
            #   we'll need to do a remote fetch to get it.
            d3 = reader.get_signature()
<<<<<<< HEAD
            d3.addErrback(lambda error, shnum=shnum, peerid=peerid, data=data:
                self._got_corrupt_share(error, shnum, peerid, data, lp))
=======
            d3.addErrback(lambda error, shnum=shnum, data=data:
                          self._got_corrupt_share(error, shnum, server, data, lp))
>>>>>>> 64c3d4b9
            #  Once we have all three of these responses, we can move on
            #  to validating the signature

            # Does the node already have a privkey? If not, we'll try to
            # fetch it here.
            if self._need_privkey:
                d4 = reader.get_encprivkey()
<<<<<<< HEAD
                d4.addCallback(lambda results, shnum=shnum, peerid=peerid:
                    self._try_to_validate_privkey(results, peerid, shnum, lp))
                d4.addErrback(lambda error, shnum=shnum, peerid=peerid, data=data:
                    self._privkey_query_failed(error, shnum, data, lp))
=======
                d4.addCallback(lambda results, shnum=shnum:
                               self._try_to_validate_privkey(results, server, shnum, lp))
                d4.addErrback(lambda error, shnum=shnum:
                              self._privkey_query_failed(error, server, shnum, lp))
>>>>>>> 64c3d4b9
            else:
                d4 = defer.succeed(None)


            if self.fetch_update_data:
                # fetch the block hash tree and first + last segment, as
                # configured earlier.
                # Then set them in wherever we happen to want to set
                # them.
                ds = []
                # XXX: We do this above, too. Is there a good way to
                # make the two routines share the value without
                # introducing more roundtrips?
                ds.append(reader.get_verinfo())
                ds.append(reader.get_blockhashes())
                ds.append(reader.get_block_and_salt(self.start_segment))
                ds.append(reader.get_block_and_salt(self.end_segment))
                d5 = deferredutil.gatherResults(ds)
                d5.addCallback(self._got_update_results_one_share, shnum)
            else:
                d5 = defer.succeed(None)

            dl = defer.DeferredList([d, d2, d3, d4, d5])
            dl.addBoth(self._turn_barrier)
<<<<<<< HEAD
            dl.addCallback(lambda results, shnum=shnum, peerid=peerid:
                self._got_signature_one_share(results, shnum, peerid, lp))
            dl.addErrback(lambda error, shnum=shnum, data=data:
               self._got_corrupt_share(error, shnum, peerid, data, lp))
            dl.addCallback(lambda verinfo, shnum=shnum, peerid=peerid, data=data:
                self._cache_good_sharedata(verinfo, shnum, now, data))
            ds.append(dl)
        # dl is a deferred list that will fire when all of the shares
        # that we found on this peer are done processing. When dl fires,
=======
            dl.addCallback(lambda results, shnum=shnum:
                           self._got_signature_one_share(results, shnum, server, lp))
            dl.addErrback(lambda error, shnum=shnum, data=data:
                          self._got_corrupt_share(error, shnum, server, data, lp))
            dl.addCallback(lambda verinfo, shnum=shnum, data=data:
                           self._cache_good_sharedata(verinfo, shnum, now, data))
            ds.append(dl)
        # dl is a deferred list that will fire when all of the shares
        # that we found on this server are done processing. When dl fires,
>>>>>>> 64c3d4b9
        # we know that processing is done, so we can decrement the
        # semaphore-like thing that we incremented earlier.
        dl = defer.DeferredList(ds, fireOnOneErrback=True)
        # Are we done? Done means that there are no more queries to
        # send, that there are no outstanding queries, and that we
        # haven't received any queries that are still processing. If we
        # are done, self._check_for_done will cause the done deferred
        # that we returned to our caller to fire, which tells them that
        # they have a complete servermap, and that we won't be touching
        # the servermap anymore.
        dl.addCallback(_done_processing)
        dl.addCallback(self._check_for_done)
        dl.addErrback(self._fatal_error)
        # all done!
        self.log("_got_results done", parent=lp, level=log.NOISY)
        return dl


    def _turn_barrier(self, result):
        """
        I help the servermap updater avoid the recursion limit issues
        discussed in #237.
        """
        return fireEventually(result)


<<<<<<< HEAD
    def _try_to_set_pubkey(self, pubkey_s, peerid, shnum, lp):
=======
    def _try_to_set_pubkey(self, pubkey_s, server, shnum, lp):
>>>>>>> 64c3d4b9
        if self._node.get_pubkey():
            return # don't go through this again if we don't have to
        fingerprint = hashutil.ssk_pubkey_fingerprint_hash(pubkey_s)
        assert len(fingerprint) == 32
        if fingerprint != self._node.get_fingerprint():
<<<<<<< HEAD
            raise CorruptShareError(peerid, shnum,
                                "pubkey doesn't match fingerprint")
        self._node._populate_pubkey(self._deserialize_pubkey(pubkey_s))
        assert self._node.get_pubkey()

=======
            raise CorruptShareError(server, shnum,
                                    "pubkey doesn't match fingerprint")
        self._node._populate_pubkey(self._deserialize_pubkey(pubkey_s))
        assert self._node.get_pubkey()
>>>>>>> 64c3d4b9


<<<<<<< HEAD

    def _got_signature_one_share(self, results, shnum, peerid, lp):
        # It is our job to give versioninfo to our caller. We need to
        # raise CorruptShareError if the share is corrupt for any
        # reason, something that our caller will handle.
        self.log(format="_got_results: got shnum #%(shnum)d from peerid %(peerid)s",
=======
    def notify_server_corruption(self, server, shnum, reason):
        rref = server.get_rref()
        rref.callRemoteOnly("advise_corrupt_share",
                            "mutable", self._storage_index, shnum, reason)


    def _got_signature_one_share(self, results, shnum, server, lp):
        # It is our job to give versioninfo to our caller. We need to
        # raise CorruptShareError if the share is corrupt for any
        # reason, something that our caller will handle.
        self.log(format="_got_results: got shnum #%(shnum)d from serverid %(name)s",
>>>>>>> 64c3d4b9
                 shnum=shnum,
                 name=server.get_name(),
                 level=log.NOISY,
                 parent=lp)
        if not self._running:
            # We can't process the results, since we can't touch the
            # servermap anymore.
            self.log("but we're not running anymore.")
            return None

        _, verinfo, signature, __, ___ = results
        (seqnum,
         root_hash,
         saltish,
         segsize,
         datalen,
         k,
         n,
         prefix,
         offsets) = verinfo[1]
        offsets_tuple = tuple( [(key,value) for key,value in offsets.items()] )

        # XXX: This should be done for us in the method, so
        # presumably you can go in there and fix it.
        verinfo = (seqnum,
                   root_hash,
                   saltish,
                   segsize,
                   datalen,
                   k,
                   n,
                   prefix,
                   offsets_tuple)
        # This tuple uniquely identifies a share on the grid; we use it
        # to keep track of the ones that we've already seen.

        if verinfo not in self._valid_versions:
            # This is a new version tuple, and we need to validate it
            # against the public key before keeping track of it.
            assert self._node.get_pubkey()
            valid = self._node.get_pubkey().verify(prefix, signature[1])
            if not valid:
<<<<<<< HEAD
                raise CorruptShareError(peerid, shnum,
=======
                raise CorruptShareError(server, shnum,
>>>>>>> 64c3d4b9
                                        "signature is invalid")

        # ok, it's a valid verinfo. Add it to the list of validated
        # versions.
        self.log(" found valid version %d-%s from %s-sh%d: %d-%d/%d/%d"
                 % (seqnum, base32.b2a(root_hash)[:4],
<<<<<<< HEAD
                    idlib.shortnodeid_b2a(peerid), shnum,
=======
                    server.get_name(), shnum,
>>>>>>> 64c3d4b9
                    k, n, segsize, datalen),
                    parent=lp)
        self._valid_versions.add(verinfo)
        # We now know that this is a valid candidate verinfo. Whether or
        # not this instance of it is valid is a matter for the next
        # statement; at this point, we just know that if we see this
        # version info again, that its signature checks out and that
        # we're okay to skip the signature-checking step.

<<<<<<< HEAD
        # (peerid, shnum) are bound in the method invocation.
        if (peerid, shnum) in self._servermap.bad_shares:
=======
        # (server, shnum) are bound in the method invocation.
        if (server, shnum) in self._servermap.get_bad_shares():
>>>>>>> 64c3d4b9
            # we've been told that the rest of the data in this share is
            # unusable, so don't add it to the servermap.
            self.log("but we've been told this is a bad share",
                     parent=lp, level=log.UNUSUAL)
            return verinfo

        # Add the info to our servermap.
        timestamp = time.time()
<<<<<<< HEAD
        self._servermap.add_new_share(peerid, shnum, verinfo, timestamp)
        # and the versionmap
        self.versionmap.add(verinfo, (shnum, peerid, timestamp))
=======
        self._servermap.add_new_share(server, shnum, verinfo, timestamp)
>>>>>>> 64c3d4b9

        return verinfo


    def _got_update_results_one_share(self, results, share):
        """
        I record the update results in results.
        """
        assert len(results) == 4
        verinfo, blockhashes, start, end = results
        (seqnum,
         root_hash,
         saltish,
         segsize,
         datalen,
         k,
         n,
         prefix,
         offsets) = verinfo
        offsets_tuple = tuple( [(key,value) for key,value in offsets.items()] )

        # XXX: This should be done for us in the method, so
        # presumably you can go in there and fix it.
        verinfo = (seqnum,
                   root_hash,
                   saltish,
                   segsize,
                   datalen,
                   k,
                   n,
                   prefix,
                   offsets_tuple)
<<<<<<< HEAD

        update_data = (blockhashes, start, end)
        self._servermap.set_update_data_for_share_and_verinfo(share,
                                                              verinfo,
                                                              update_data)


    def _deserialize_pubkey(self, pubkey_s):
        verifier = rsa.create_verifying_key_from_string(pubkey_s)
        return verifier


    def _try_to_validate_privkey(self, enc_privkey, peerid, shnum, lp):
=======

        update_data = (blockhashes, start, end)
        self._servermap.set_update_data_for_share_and_verinfo(share,
                                                              verinfo,
                                                              update_data)


    def _deserialize_pubkey(self, pubkey_s):
        verifier = rsa.create_verifying_key_from_string(pubkey_s)
        return verifier


    def _try_to_validate_privkey(self, enc_privkey, server, shnum, lp):
>>>>>>> 64c3d4b9
        """
        Given a writekey from a remote server, I validate it against the
        writekey stored in my node. If it is valid, then I set the
        privkey and encprivkey properties of the node.
        """
        alleged_privkey_s = self._node._decrypt_privkey(enc_privkey)
        alleged_writekey = hashutil.ssk_writekey_hash(alleged_privkey_s)
        if alleged_writekey != self._node.get_writekey():
            self.log("invalid privkey from %s shnum %d" %
                     (server.get_name(), shnum),
                     parent=lp, level=log.WEIRD, umid="aJVccw")
            return

        # it's good
        self.log("got valid privkey from shnum %d on serverid %s" %
                 (shnum, server.get_name()),
                 parent=lp)
        privkey = rsa.create_signing_key_from_string(alleged_privkey_s)
        self._node._populate_encprivkey(enc_privkey)
        self._node._populate_privkey(privkey)
        self._need_privkey = False
        self._status.set_privkey_from(server)


    def _add_lease_failed(self, f, server, storage_index):
        # Older versions of Tahoe didn't handle the add-lease message very
        # well: <=1.1.0 throws a NameError because it doesn't implement
        # remote_add_lease(), 1.2.0/1.3.0 throw IndexError on unknown buckets
        # (which is most of them, since we send add-lease to everybody,
        # before we know whether or not they have any shares for us), and
        # 1.2.0 throws KeyError even on known buckets due to an internal bug
        # in the latency-measuring code.

        # we want to ignore the known-harmless errors and log the others. In
        # particular we want to log any local errors caused by coding
        # problems.

        if f.check(DeadReferenceError):
            return
        if f.check(RemoteException):
            if f.value.failure.check(KeyError, IndexError, NameError):
                # this may ignore a bit too much, but that only hurts us
                # during debugging
                return
            self.log(format="error in add_lease from [%(name)s]: %(f_value)s",
                     name=server.get_name(),
                     f_value=str(f.value),
                     failure=f,
                     level=log.WEIRD, umid="iqg3mw")
            return
        # local errors are cause for alarm
        log.err(f,
                format="local error in add_lease to [%(name)s]: %(f_value)s",
                name=server.get_name(),
                f_value=str(f.value),
                level=log.WEIRD, umid="ZWh6HA")

    def _query_failed(self, f, server):
        if not self._running:
            return
        level = log.WEIRD
        if f.check(DeadReferenceError):
            level = log.UNUSUAL
        self.log(format="error during query: %(f_value)s",
                 f_value=str(f.value), failure=f,
                 level=level, umid="IHXuQg")
        self._must_query.discard(server)
        self._queries_outstanding.discard(server)
        self._bad_servers.add(server)
        self._servermap.add_problem(f)
        # a server could be in both ServerMap.reachable_servers and
        # .unreachable_servers if they responded to our query, but then an
        # exception was raised in _got_results.
        self._servermap.mark_server_unreachable(server)
        self._queries_completed += 1
        self._last_failure = f


    def _privkey_query_failed(self, f, server, shnum, lp):
        self._queries_outstanding.discard(server)
        if not self._running:
            return
        level = log.WEIRD
        if f.check(DeadReferenceError):
            level = log.UNUSUAL
        self.log(format="error during privkey query: %(f_value)s",
                 f_value=str(f.value), failure=f,
                 parent=lp, level=level, umid="McoJ5w")
        self._servermap.add_problem(f)
        self._last_failure = f


    def _check_for_done(self, res):
        # exit paths:
        #  return self._send_more_queries(outstanding) : send some more queries
        #  return self._done() : all done
        #  return : keep waiting, no new queries
        lp = self.log(format=("_check_for_done, mode is '%(mode)s', "
                              "%(outstanding)d queries outstanding, "
                              "%(extra)d extra servers available, "
                              "%(must)d 'must query' servers left, "
                              "need_privkey=%(need_privkey)s"
                              ),
                      mode=self.mode,
                      outstanding=len(self._queries_outstanding),
                      extra=len(self.extra_servers),
                      must=len(self._must_query),
                      need_privkey=self._need_privkey,
                      level=log.NOISY,
                      )

        if not self._running:
            self.log("but we're not running", parent=lp, level=log.NOISY)
            return

        if self._must_query:
            # we are still waiting for responses from servers that used to have
            # a share, so we must continue to wait. No additional queries are
            # required at this time.
            self.log("%d 'must query' servers left" % len(self._must_query),
                     level=log.NOISY, parent=lp)
            return

        if (not self._queries_outstanding and not self.extra_servers):
            # all queries have retired, and we have no servers left to ask. No
            # more progress can be made, therefore we are done.
            self.log("all queries are retired, no extra servers: done",
                     parent=lp)
            return self._done()

        recoverable_versions = self._servermap.recoverable_versions()
        unrecoverable_versions = self._servermap.unrecoverable_versions()

        # what is our completion policy? how hard should we work?

        if self.mode == MODE_ANYTHING:
            if recoverable_versions:
                self.log("%d recoverable versions: done"
                         % len(recoverable_versions),
                         parent=lp)
                return self._done()

        if self.mode in (MODE_CHECK, MODE_REPAIR):
            # we used self._must_query, and we know there aren't any
            # responses still waiting, so that means we must be done
            self.log("done", parent=lp)
            return self._done()

        MAX_IN_FLIGHT = 5
        if self.mode == MODE_READ:
            # if we've queried k+epsilon servers, and we see a recoverable
            # version, and we haven't seen any unrecoverable higher-seqnum'ed
            # versions, then we're done.

            if self._queries_completed < self.num_servers_to_query:
                self.log(format="%(completed)d completed, %(query)d to query: need more",
                         completed=self._queries_completed,
                         query=self.num_servers_to_query,
                         level=log.NOISY, parent=lp)
                return self._send_more_queries(MAX_IN_FLIGHT)
            if not recoverable_versions:
                self.log("no recoverable versions: need more",
                         level=log.NOISY, parent=lp)
                return self._send_more_queries(MAX_IN_FLIGHT)
            highest_recoverable = max(recoverable_versions)
            highest_recoverable_seqnum = highest_recoverable[0]
            for unrec_verinfo in unrecoverable_versions:
                if unrec_verinfo[0] > highest_recoverable_seqnum:
                    # there is evidence of a higher-seqnum version, but we
                    # don't yet see enough shares to recover it. Try harder.
                    # TODO: consider sending more queries.
                    # TODO: consider limiting the search distance
                    self.log("evidence of higher seqnum: need more",
                             level=log.UNUSUAL, parent=lp)
                    return self._send_more_queries(MAX_IN_FLIGHT)
            # all the unrecoverable versions were old or concurrent with a
            # recoverable version. Good enough.
            self.log("no higher-seqnum: done", parent=lp)
            return self._done()

        if self.mode == MODE_WRITE:
            # we want to keep querying until we've seen a few that don't have
            # any shares, to be sufficiently confident that we've seen all
            # the shares. This is still less work than MODE_CHECK, which asks
            # every server in the world.

            if not recoverable_versions:
                self.log("no recoverable versions: need more", parent=lp,
                         level=log.NOISY)
                return self._send_more_queries(MAX_IN_FLIGHT)

            last_found = -1
            last_not_responded = -1
            num_not_responded = 0
            num_not_found = 0
            states = []
            found_boundary = False

            for i,server in enumerate(self.full_serverlist):
                if server in self._bad_servers:
                    # query failed
                    states.append("x")
                    #self.log("loop [%s]: x" % server.get_name()
                elif server in self._empty_servers:
                    # no shares
                    states.append("0")
                    #self.log("loop [%s]: 0" % server.get_name()
                    if last_found != -1:
                        num_not_found += 1
                        if num_not_found >= self.EPSILON:
                            self.log("found our boundary, %s" %
                                     "".join(states),
                                     parent=lp, level=log.NOISY)
                            found_boundary = True
                            break

                elif server in self._good_servers:
                    # yes shares
                    states.append("1")
                    #self.log("loop [%s]: 1" % server.get_name()
                    last_found = i
                    num_not_found = 0
                else:
                    # not responded yet
                    states.append("?")
                    #self.log("loop [%s]: ?" % server.get_name()
                    last_not_responded = i
                    num_not_responded += 1

            if found_boundary:
                # we need to know that we've gotten answers from
                # everybody to the left of here
                if last_not_responded == -1:
                    # we're done
                    self.log("have all our answers",
                             parent=lp, level=log.NOISY)
                    # .. unless we're still waiting on the privkey
                    if self._need_privkey:
                        self.log("but we're still waiting for the privkey",
                                 parent=lp, level=log.NOISY)
                        # if we found the boundary but we haven't yet found
                        # the privkey, we may need to look further. If
                        # somehow all the privkeys were corrupted (but the
                        # shares were readable), then this is likely to do an
                        # exhaustive search.
                        return self._send_more_queries(MAX_IN_FLIGHT)
                    return self._done()
                # still waiting for somebody
                return self._send_more_queries(num_not_responded)

            # if we hit here, we didn't find our boundary, so we're still
            # waiting for servers
            self.log("no boundary yet, %s" % "".join(states), parent=lp,
                     level=log.NOISY)
            return self._send_more_queries(MAX_IN_FLIGHT)

        # otherwise, keep up to 5 queries in flight. TODO: this is pretty
        # arbitrary, really I want this to be something like k -
        # max(known_version_sharecounts) + some extra
        self.log("catchall: need more", parent=lp, level=log.NOISY)
        return self._send_more_queries(MAX_IN_FLIGHT)

    def _send_more_queries(self, num_outstanding):
        more_queries = []

        while True:
            self.log(format=" there are %(outstanding)d queries outstanding",
                     outstanding=len(self._queries_outstanding),
                     level=log.NOISY)
            active_queries = len(self._queries_outstanding) + len(more_queries)
            if active_queries >= num_outstanding:
                break
            if not self.extra_servers:
                break
            more_queries.append(self.extra_servers.pop(0))

        self.log(format="sending %(more)d more queries: %(who)s",
                 more=len(more_queries),
                 who=" ".join(["[%s]" % s.get_name() for s in more_queries]),
                 level=log.NOISY)

        for server in more_queries:
            self._do_query(server, self._storage_index, self._read_size)
            # we'll retrigger when those queries come back

    def _done(self):
        if not self._running:
            self.log("not running; we're already done")
            return
        self._running = False
        now = time.time()
        elapsed = now - self._started
        self._status.set_finished(now)
        self._status.timings["total"] = elapsed
        self._status.set_progress(1.0)
        self._status.set_status("Finished")
        self._status.set_active(False)

        self._servermap.set_last_update(self.mode, self._started)
        # the servermap will not be touched after this
        self.log("servermap: %s" % self._servermap.summarize_versions())

        eventually(self._done_deferred.callback, self._servermap)

    def _fatal_error(self, f):
        self.log("fatal error", failure=f, level=log.WEIRD, umid="1cNvlw")
        self._done_deferred.errback(f)

<|MERGE_RESOLUTION|>--- conflicted
+++ resolved
@@ -6,23 +6,14 @@
 from twisted.python import failure
 from foolscap.api import DeadReferenceError, RemoteException, eventually, \
                          fireEventually
-<<<<<<< HEAD
-from allmydata.util import base32, hashutil, idlib, log, deferredutil
-=======
 from allmydata.util import base32, hashutil, log, deferredutil
->>>>>>> 64c3d4b9
 from allmydata.util.dictutil import DictOfSets
 from allmydata.storage.server import si_b2a
 from allmydata.interfaces import IServermapUpdaterStatus
 from pycryptopp.publickey import rsa
 
-<<<<<<< HEAD
-from allmydata.mutable.common import MODE_CHECK, MODE_ANYTHING, MODE_WRITE, MODE_READ, \
-     CorruptShareError
-=======
 from allmydata.mutable.common import MODE_CHECK, MODE_ANYTHING, MODE_WRITE, \
      MODE_READ, MODE_REPAIR, CorruptShareError
->>>>>>> 64c3d4b9
 from allmydata.mutable.layout import SIGNED_PREFIX_LENGTH, MDMFSlotReadProxy
 
 class UpdateStatus:
@@ -121,17 +112,6 @@
     """
 
     def __init__(self):
-<<<<<<< HEAD
-        self.servermap = {}
-        self.connections = {}
-        self.unreachable_peers = set() # peerids that didn't respond to queries
-        self.reachable_peers = set() # peerids that did respond to queries
-        self.problems = [] # mostly for debugging
-        self.bad_shares = {} # maps (peerid,shnum) to old checkstring
-        self.last_update_mode = None
-        self.last_update_time = 0
-        self.update_data = {} # (verinfo,shnum) => data
-=======
         self._known_shares = {}
         self.unreachable_servers = set() # servers that didn't respond to queries
         self.reachable_servers = set() # servers that did respond to queries
@@ -143,7 +123,6 @@
         # where blockhashes is a list of bytestrings (the result of
         # layout.MDMFSlotReadProxy.get_blockhashes), and start/end are both
         # (block,salt) tuple-of-bytestrings from get_block_and_salt()
->>>>>>> 64c3d4b9
 
     def copy(self):
         s = ServerMap()
@@ -447,11 +426,7 @@
             self._read_size = 1000
         self._need_privkey = False
 
-<<<<<<< HEAD
-        if mode == MODE_WRITE and not self._node.get_privkey():
-=======
         if mode in (MODE_WRITE, MODE_REPAIR) and not self._node.get_privkey():
->>>>>>> 64c3d4b9
             self._need_privkey = True
         # check+repair: repair requires the privkey, so if we didn't happen
         # to ask for it during the check, we'll have problems doing the
@@ -501,18 +476,6 @@
         self._queries_completed = 0
 
         sb = self._storage_broker
-<<<<<<< HEAD
-        # All of the peers, permuted by the storage index, as usual.
-        full_peerlist = [(s.get_serverid(), s.get_rref())
-                         for s in sb.get_servers_for_psi(self._storage_index)]
-        self.full_peerlist = full_peerlist # for use later, immutable
-        self.extra_peers = full_peerlist[:] # peers are removed as we use them
-        self._good_peers = set() # peers who had some shares
-        self._empty_peers = set() # peers who don't have any shares
-        self._bad_peers = set() # peers to whom our queries failed
-        self._readers = {} # peerid -> dict(sharewriters), filled in
-                           # after responses come in.
-=======
         # All of the servers, permuted by the storage index, as usual.
         full_serverlist = list(sb.get_servers_for_psi(self._storage_index))
         self.full_serverlist = full_serverlist # for use later, immutable
@@ -520,7 +483,6 @@
         self._good_servers = set() # servers who had some shares
         self._empty_servers = set() # servers who don't have any shares
         self._bad_servers = set() # servers to whom our queries failed
->>>>>>> 64c3d4b9
 
         k = self._node.get_required_shares()
         # For what cases can these conditions work?
@@ -535,34 +497,19 @@
         # might not wait for all of their answers to come back)
         self.num_servers_to_query = k + self.EPSILON
 
-<<<<<<< HEAD
-        if self.mode == MODE_CHECK:
-            # We want to query all of the peers.
-            initial_peers_to_query = dict(full_peerlist)
-            must_query = set(initial_peers_to_query.keys())
-            self.extra_peers = []
-=======
         if self.mode in (MODE_CHECK, MODE_REPAIR):
             # We want to query all of the servers.
             initial_servers_to_query = list(full_serverlist)
             must_query = set(initial_servers_to_query)
             self.extra_servers = []
->>>>>>> 64c3d4b9
         elif self.mode == MODE_WRITE:
             # we're planning to replace all the shares, so we want a good
             # chance of finding them all. We will keep searching until we've
             # seen epsilon that don't have a share.
-<<<<<<< HEAD
-            # We don't query all of the peers because that could take a while.
-            self.num_peers_to_query = N + self.EPSILON
-            initial_peers_to_query, must_query = self._build_initial_querylist()
-            self.required_num_empty_peers = self.EPSILON
-=======
             # We don't query all of the servers because that could take a while.
             self.num_servers_to_query = N + self.EPSILON
             initial_servers_to_query, must_query = self._build_initial_querylist()
             self.required_num_empty_servers = self.EPSILON
->>>>>>> 64c3d4b9
 
             # TODO: arrange to read lots of data from k-ish servers, to avoid
             # the extra round trip required to read large directories. This
@@ -570,28 +517,6 @@
             # private key.
 
         else: # MODE_READ, MODE_ANYTHING
-<<<<<<< HEAD
-            # 2k peers is good enough.
-            initial_peers_to_query, must_query = self._build_initial_querylist()
-
-        # this is a set of peers that we are required to get responses from:
-        # they are peers who used to have a share, so we need to know where
-        # they currently stand, even if that means we have to wait for a
-        # silently-lost TCP connection to time out. We remove peers from this
-        # set as we get responses.
-        self._must_query = must_query
-
-        # now initial_peers_to_query contains the peers that we should ask,
-        # self.must_query contains the peers that we must have heard from
-        # before we can consider ourselves finished, and self.extra_peers
-        # contains the overflow (peers that we should tap if we don't get
-        # enough responses)
-        # I guess that self._must_query is a subset of
-        # initial_peers_to_query?
-        assert set(must_query).issubset(set(initial_peers_to_query))
-
-        self._send_initial_requests(initial_peers_to_query)
-=======
             # 2*k servers is good enough.
             initial_servers_to_query, must_query = self._build_initial_querylist()
 
@@ -612,7 +537,6 @@
         assert must_query.issubset(initial_servers_to_query)
 
         self._send_initial_requests(initial_servers_to_query)
->>>>>>> 64c3d4b9
         self._status.timings["initial_queries"] = time.time() - self._started
         return self._done_deferred
 
@@ -682,11 +606,7 @@
         return d
 
 
-<<<<<<< HEAD
-    def _got_corrupt_share(self, e, shnum, peerid, data, lp):
-=======
     def _got_corrupt_share(self, e, shnum, server, data, lp):
->>>>>>> 64c3d4b9
         """
         I am called when a remote server returns a corrupt share in
         response to one of our queries. By corrupt, I mean a share
@@ -697,20 +617,6 @@
         self.log(format="bad share: %(f_value)s", f_value=str(f),
                  failure=f, parent=lp, level=log.WEIRD, umid="h5llHg")
         # Notify the server that its share is corrupt.
-<<<<<<< HEAD
-        self.notify_server_corruption(peerid, shnum, str(e))
-        # By flagging this as a bad peer, we won't count any of
-        # the other shares on that peer as valid, though if we
-        # happen to find a valid version string amongst those
-        # shares, we'll keep track of it so that we don't need
-        # to validate the signature on those again.
-        self._bad_peers.add(peerid)
-        self._last_failure = f
-        # XXX: Use the reader for this?
-        checkstring = data[:SIGNED_PREFIX_LENGTH]
-        self._servermap.mark_bad_share(peerid, shnum, checkstring)
-        self._servermap.problems.append(f)
-=======
         self.notify_server_corruption(server, shnum, str(e))
         # By flagging this as a bad server, we won't count any of
         # the other shares on that server as valid, though if we
@@ -723,7 +629,6 @@
         checkstring = data[:SIGNED_PREFIX_LENGTH]
         self._servermap.mark_bad_share(server, shnum, checkstring)
         self._servermap.add_problem(f)
->>>>>>> 64c3d4b9
 
 
     def _cache_good_sharedata(self, verinfo, shnum, now, data):
@@ -739,18 +644,6 @@
             self._node._add_to_cache(verinfo, shnum, 0, data)
 
 
-<<<<<<< HEAD
-    def _got_results(self, datavs, peerid, readsize, stuff, started):
-        lp = self.log(format="got result from [%(peerid)s], %(numshares)d shares",
-                      peerid=idlib.shortnodeid_b2a(peerid),
-                      numshares=len(datavs))
-        now = time.time()
-        elapsed = now - started
-        def _done_processing(ignored=None):
-            self._queries_outstanding.discard(peerid)
-            self._servermap.reachable_peers.add(peerid)
-            self._must_query.discard(peerid)
-=======
     def _got_results(self, datavs, server, readsize, storage_index, started):
         lp = self.log(format="got result from [%(name)s], %(numshares)d shares",
                       name=server.get_name(),
@@ -762,16 +655,11 @@
             self._queries_outstanding.discard(server)
             self._servermap.mark_server_reachable(server)
             self._must_query.discard(server)
->>>>>>> 64c3d4b9
             self._queries_completed += 1
         if not self._running:
             self.log("but we're not running, so we'll ignore it", parent=lp)
             _done_processing()
-<<<<<<< HEAD
-            self._status.add_per_server_time(peerid, "late", started, elapsed)
-=======
             self._status.add_per_server_time(server, "late", started, elapsed)
->>>>>>> 64c3d4b9
             return
         self._status.add_per_server_time(server, "query", started, elapsed)
 
@@ -782,22 +670,12 @@
 
         ds = []
 
-<<<<<<< HEAD
-        ss, storage_index = stuff
-        ds = []
-
-=======
->>>>>>> 64c3d4b9
         for shnum,datav in datavs.items():
             data = datav[0]
             reader = MDMFSlotReadProxy(ss,
                                        storage_index,
                                        shnum,
                                        data)
-<<<<<<< HEAD
-            self._readers.setdefault(peerid, dict())[shnum] = reader
-=======
->>>>>>> 64c3d4b9
             # our goal, with each response, is to validate the version
             # information and share data as best we can at this point --
             # we do this by validating the signature. To do this, we
@@ -807,19 +685,11 @@
             if not self._node.get_pubkey():
                 # fetch and set the public key.
                 d = reader.get_verification_key()
-<<<<<<< HEAD
-                d.addCallback(lambda results, shnum=shnum, peerid=peerid:
-                    self._try_to_set_pubkey(results, peerid, shnum, lp))
-                # XXX: Make self._pubkey_query_failed?
-                d.addErrback(lambda error, shnum=shnum, peerid=peerid, data=data:
-                    self._got_corrupt_share(error, shnum, peerid, data, lp))
-=======
                 d.addCallback(lambda results, shnum=shnum:
                               self._try_to_set_pubkey(results, server, shnum, lp))
                 # XXX: Make self._pubkey_query_failed?
                 d.addErrback(lambda error, shnum=shnum, data=data:
                              self._got_corrupt_share(error, shnum, server, data, lp))
->>>>>>> 64c3d4b9
             else:
                 # we already have the public key.
                 d = defer.succeed(None)
@@ -833,26 +703,16 @@
             #   bytes of the share on the storage server, so we
             #   shouldn't need to fetch anything at this step.
             d2 = reader.get_verinfo()
-<<<<<<< HEAD
-            d2.addErrback(lambda error, shnum=shnum, peerid=peerid, data=data:
-                self._got_corrupt_share(error, shnum, peerid, data, lp))
-=======
             d2.addErrback(lambda error, shnum=shnum, data=data:
                           self._got_corrupt_share(error, shnum, server, data, lp))
->>>>>>> 64c3d4b9
             # - Next, we need the signature. For an SDMF share, it is
             #   likely that we fetched this when doing our initial fetch
             #   to get the version information. In MDMF, this lives at
             #   the end of the share, so unless the file is quite small,
             #   we'll need to do a remote fetch to get it.
             d3 = reader.get_signature()
-<<<<<<< HEAD
-            d3.addErrback(lambda error, shnum=shnum, peerid=peerid, data=data:
-                self._got_corrupt_share(error, shnum, peerid, data, lp))
-=======
             d3.addErrback(lambda error, shnum=shnum, data=data:
                           self._got_corrupt_share(error, shnum, server, data, lp))
->>>>>>> 64c3d4b9
             #  Once we have all three of these responses, we can move on
             #  to validating the signature
 
@@ -860,17 +720,10 @@
             # fetch it here.
             if self._need_privkey:
                 d4 = reader.get_encprivkey()
-<<<<<<< HEAD
-                d4.addCallback(lambda results, shnum=shnum, peerid=peerid:
-                    self._try_to_validate_privkey(results, peerid, shnum, lp))
-                d4.addErrback(lambda error, shnum=shnum, peerid=peerid, data=data:
-                    self._privkey_query_failed(error, shnum, data, lp))
-=======
                 d4.addCallback(lambda results, shnum=shnum:
                                self._try_to_validate_privkey(results, server, shnum, lp))
                 d4.addErrback(lambda error, shnum=shnum:
                               self._privkey_query_failed(error, server, shnum, lp))
->>>>>>> 64c3d4b9
             else:
                 d4 = defer.succeed(None)
 
@@ -895,17 +748,6 @@
 
             dl = defer.DeferredList([d, d2, d3, d4, d5])
             dl.addBoth(self._turn_barrier)
-<<<<<<< HEAD
-            dl.addCallback(lambda results, shnum=shnum, peerid=peerid:
-                self._got_signature_one_share(results, shnum, peerid, lp))
-            dl.addErrback(lambda error, shnum=shnum, data=data:
-               self._got_corrupt_share(error, shnum, peerid, data, lp))
-            dl.addCallback(lambda verinfo, shnum=shnum, peerid=peerid, data=data:
-                self._cache_good_sharedata(verinfo, shnum, now, data))
-            ds.append(dl)
-        # dl is a deferred list that will fire when all of the shares
-        # that we found on this peer are done processing. When dl fires,
-=======
             dl.addCallback(lambda results, shnum=shnum:
                            self._got_signature_one_share(results, shnum, server, lp))
             dl.addErrback(lambda error, shnum=shnum, data=data:
@@ -915,7 +757,6 @@
             ds.append(dl)
         # dl is a deferred list that will fire when all of the shares
         # that we found on this server are done processing. When dl fires,
->>>>>>> 64c3d4b9
         # we know that processing is done, so we can decrement the
         # semaphore-like thing that we incremented earlier.
         dl = defer.DeferredList(ds, fireOnOneErrback=True)
@@ -942,38 +783,18 @@
         return fireEventually(result)
 
 
-<<<<<<< HEAD
-    def _try_to_set_pubkey(self, pubkey_s, peerid, shnum, lp):
-=======
     def _try_to_set_pubkey(self, pubkey_s, server, shnum, lp):
->>>>>>> 64c3d4b9
         if self._node.get_pubkey():
             return # don't go through this again if we don't have to
         fingerprint = hashutil.ssk_pubkey_fingerprint_hash(pubkey_s)
         assert len(fingerprint) == 32
         if fingerprint != self._node.get_fingerprint():
-<<<<<<< HEAD
-            raise CorruptShareError(peerid, shnum,
-                                "pubkey doesn't match fingerprint")
-        self._node._populate_pubkey(self._deserialize_pubkey(pubkey_s))
-        assert self._node.get_pubkey()
-
-=======
             raise CorruptShareError(server, shnum,
                                     "pubkey doesn't match fingerprint")
         self._node._populate_pubkey(self._deserialize_pubkey(pubkey_s))
         assert self._node.get_pubkey()
->>>>>>> 64c3d4b9
-
-
-<<<<<<< HEAD
-
-    def _got_signature_one_share(self, results, shnum, peerid, lp):
-        # It is our job to give versioninfo to our caller. We need to
-        # raise CorruptShareError if the share is corrupt for any
-        # reason, something that our caller will handle.
-        self.log(format="_got_results: got shnum #%(shnum)d from peerid %(peerid)s",
-=======
+
+
     def notify_server_corruption(self, server, shnum, reason):
         rref = server.get_rref()
         rref.callRemoteOnly("advise_corrupt_share",
@@ -985,7 +806,6 @@
         # raise CorruptShareError if the share is corrupt for any
         # reason, something that our caller will handle.
         self.log(format="_got_results: got shnum #%(shnum)d from serverid %(name)s",
->>>>>>> 64c3d4b9
                  shnum=shnum,
                  name=server.get_name(),
                  level=log.NOISY,
@@ -1028,22 +848,14 @@
             assert self._node.get_pubkey()
             valid = self._node.get_pubkey().verify(prefix, signature[1])
             if not valid:
-<<<<<<< HEAD
-                raise CorruptShareError(peerid, shnum,
-=======
                 raise CorruptShareError(server, shnum,
->>>>>>> 64c3d4b9
                                         "signature is invalid")
 
         # ok, it's a valid verinfo. Add it to the list of validated
         # versions.
         self.log(" found valid version %d-%s from %s-sh%d: %d-%d/%d/%d"
                  % (seqnum, base32.b2a(root_hash)[:4],
-<<<<<<< HEAD
-                    idlib.shortnodeid_b2a(peerid), shnum,
-=======
                     server.get_name(), shnum,
->>>>>>> 64c3d4b9
                     k, n, segsize, datalen),
                     parent=lp)
         self._valid_versions.add(verinfo)
@@ -1053,13 +865,8 @@
         # version info again, that its signature checks out and that
         # we're okay to skip the signature-checking step.
 
-<<<<<<< HEAD
-        # (peerid, shnum) are bound in the method invocation.
-        if (peerid, shnum) in self._servermap.bad_shares:
-=======
         # (server, shnum) are bound in the method invocation.
         if (server, shnum) in self._servermap.get_bad_shares():
->>>>>>> 64c3d4b9
             # we've been told that the rest of the data in this share is
             # unusable, so don't add it to the servermap.
             self.log("but we've been told this is a bad share",
@@ -1068,13 +875,7 @@
 
         # Add the info to our servermap.
         timestamp = time.time()
-<<<<<<< HEAD
-        self._servermap.add_new_share(peerid, shnum, verinfo, timestamp)
-        # and the versionmap
-        self.versionmap.add(verinfo, (shnum, peerid, timestamp))
-=======
         self._servermap.add_new_share(server, shnum, verinfo, timestamp)
->>>>>>> 64c3d4b9
 
         return verinfo
 
@@ -1107,7 +908,6 @@
                    n,
                    prefix,
                    offsets_tuple)
-<<<<<<< HEAD
 
         update_data = (blockhashes, start, end)
         self._servermap.set_update_data_for_share_and_verinfo(share,
@@ -1120,22 +920,7 @@
         return verifier
 
 
-    def _try_to_validate_privkey(self, enc_privkey, peerid, shnum, lp):
-=======
-
-        update_data = (blockhashes, start, end)
-        self._servermap.set_update_data_for_share_and_verinfo(share,
-                                                              verinfo,
-                                                              update_data)
-
-
-    def _deserialize_pubkey(self, pubkey_s):
-        verifier = rsa.create_verifying_key_from_string(pubkey_s)
-        return verifier
-
-
     def _try_to_validate_privkey(self, enc_privkey, server, shnum, lp):
->>>>>>> 64c3d4b9
         """
         Given a writekey from a remote server, I validate it against the
         writekey stored in my node. If it is valid, then I set the
