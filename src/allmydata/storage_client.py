--- conflicted
+++ resolved
@@ -77,10 +77,7 @@
     def test_add_rref(self, serverid, rref):
         s = NativeStorageServer(serverid, {})
         s.rref = rref
-<<<<<<< HEAD
-=======
         s._is_connected = True
->>>>>>> 64c3d4b9
         self.servers[serverid] = s
 
     def test_add_server(self, serverid, s):
@@ -129,17 +126,10 @@
 
     def get_all_serverids(self):
         return frozenset(self.servers.keys())
-<<<<<<< HEAD
-
-    def get_connected_servers(self):
-        return frozenset([s for s in self.servers.values() if s.get_rref()])
-
-=======
 
     def get_connected_servers(self):
         return frozenset([s for s in self.servers.values() if s.is_connected()])
 
->>>>>>> 64c3d4b9
     def get_known_servers(self):
         return frozenset(self.servers.values())
 
@@ -148,19 +138,6 @@
             return self.servers[serverid].get_nickname()
         return None
 
-<<<<<<< HEAD
-
-class IServer(Interface):
-    """I live in the client, and represent a single server."""
-    def start_connecting(tub, trigger_cb):
-        pass
-    def get_nickname():
-        pass
-    def get_rref():
-        pass
-
-=======
->>>>>>> 64c3d4b9
 class NativeStorageServer:
     """I hold information about a storage server that we want to connect to.
     If we are connected, I hold the RemoteReference, their host address, and
@@ -205,8 +182,6 @@
         self._reconnector = None
         self._trigger_cb = None
 
-<<<<<<< HEAD
-=======
     # Special methods used by copy.copy() and copy.deepcopy(). When those are
     # used in allmydata.immutable.filenode to copy CheckResults during
     # repair, we want it to treat the IServer instances as singletons, and
@@ -216,7 +191,6 @@
     def __deepcopy__(self, memodict):
         return self
 
->>>>>>> 64c3d4b9
     def __repr__(self):
         return "<NativeStorageServer for %s>" % self.get_name()
     def get_serverid(self):
