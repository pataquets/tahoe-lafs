--- conflicted
+++ resolved
@@ -178,12 +178,6 @@
 
     implements(IMutableFileNode, ICheckable)
     MUTABLE_SIZELIMIT = 10000
-<<<<<<< HEAD
-    all_contents = {}
-    bad_shares = {}
-    file_types = {} # storage index => MDMF_VERSION or SDMF_VERSION
-=======
->>>>>>> 64c3d4b9
 
     def __init__(self, storage_broker, secret_holder,
                  default_encoding_parameters, history, all_contents):
@@ -406,11 +400,7 @@
     return uri.SSKVerifierURI(storage_index=os.urandom(16),
                               fingerprint=os.urandom(32)).to_string()
 
-<<<<<<< HEAD
-def create_mutable_filenode(contents, mdmf=False):
-=======
 def create_mutable_filenode(contents, mdmf=False, all_contents=None):
->>>>>>> 64c3d4b9
     # XXX: All of these arguments are kind of stupid. 
     if mdmf:
         cap = make_mdmf_mutable_file_cap()
@@ -421,12 +411,8 @@
     encoding_params['k'] = 3
     encoding_params['max_segment_size'] = 128*1024
 
-<<<<<<< HEAD
-    filenode = FakeMutableFileNode(None, None, encoding_params, None)
-=======
     filenode = FakeMutableFileNode(None, None, encoding_params, None,
                                    all_contents)
->>>>>>> 64c3d4b9
     filenode.init_from_cap(cap)
     if mdmf:
         filenode.create(MutableData(contents), version=MDMF_VERSION)
@@ -434,17 +420,6 @@
         filenode.create(MutableData(contents), version=SDMF_VERSION)
     return filenode
 
-<<<<<<< HEAD
-
-class FakeDirectoryNode(dirnode.DirectoryNode):
-    """This offers IDirectoryNode, but uses a FakeMutableFileNode for the
-    backing store, so it doesn't go to the grid. The child data is still
-    encrypted and serialized, so this isn't useful for tests that want to
-    look inside the dirnodes and check their contents.
-    """
-    filenode_class = FakeMutableFileNode
-=======
->>>>>>> 64c3d4b9
 
 class LoggingServiceParent(service.MultiService):
     def log(self, *args, **kwargs):
@@ -690,12 +665,9 @@
                 return False
             sb = c.get_storage_broker()
             if len(sb.get_connected_servers()) != self.numclients:
-<<<<<<< HEAD
-=======
                 return False
             up = c.getServiceNamed("uploader")
             if up._helper_furl and not up._helper:
->>>>>>> 64c3d4b9
                 return False
         return True
 
