--- conflicted
+++ resolved
@@ -26,11 +26,7 @@
 from allmydata.util import fileutil, idlib, hashutil
 from allmydata.util.hashutil import sha1
 from allmydata.test.common_web import HTTPClientGETFactory
-<<<<<<< HEAD
-from allmydata.interfaces import IStorageBroker
-=======
 from allmydata.interfaces import IStorageBroker, IServer
->>>>>>> 64c3d4b9
 from allmydata.test.common import TEST_RSA_KEY_SIZE
 
 
@@ -126,17 +122,12 @@
     return wrapper
 
 class NoNetworkServer:
-<<<<<<< HEAD
-=======
     implements(IServer)
->>>>>>> 64c3d4b9
     def __init__(self, serverid, rref):
         self.serverid = serverid
         self.rref = rref
     def __repr__(self):
         return "<NoNetworkServer for %s>" % self.get_name()
-<<<<<<< HEAD
-=======
     # Special method used by copy.copy() and copy.deepcopy(). When those are
     # used in allmydata.immutable.filenode to copy CheckResults during
     # repair, we want it to treat the IServer instances as singletons.
@@ -144,19 +135,15 @@
         return self
     def __deepcopy__(self, memodict):
         return self
->>>>>>> 64c3d4b9
     def get_serverid(self):
         return self.serverid
     def get_permutation_seed(self):
         return self.serverid
     def get_lease_seed(self):
         return self.serverid
-<<<<<<< HEAD
-=======
     def get_foolscap_write_enabler_seed(self):
         return self.serverid
 
->>>>>>> 64c3d4b9
     def get_name(self):
         return idlib.shortnodeid_b2a(self.serverid)
     def get_longname(self):
@@ -316,14 +303,9 @@
 
     def break_server(self, serverid, count=True):
         # mark the given server as broken, so it will throw exceptions when
-<<<<<<< HEAD
-        # asked to hold a share or serve a share
-        self.wrappers_by_id[serverid].broken = True
-=======
         # asked to hold a share or serve a share. If count= is a number,
         # throw that many exceptions before starting to work again.
         self.wrappers_by_id[serverid].broken = count
->>>>>>> 64c3d4b9
 
     def hang_server(self, serverid):
         # hang the given server
