import os.path, re, urllib, time
import simplejson
from StringIO import StringIO

from twisted.application import service
from twisted.trial import unittest
from twisted.internet import defer, reactor
from twisted.internet.task import Clock
from twisted.web import client, error, http
from twisted.python import failure, log

from foolscap.api import fireEventually, flushEventualQueue

from nevow import rend

from allmydata import interfaces, uri, webish, dirnode
from allmydata.storage.shares import get_share_file
from allmydata.storage_client import StorageFarmBroker
from allmydata.immutable import upload
from allmydata.immutable.downloader.status import DownloadStatus
from allmydata.dirnode import DirectoryNode
from allmydata.nodemaker import NodeMaker
from allmydata.unknown import UnknownNode
from allmydata.web import status, common
from allmydata.scripts.debug import CorruptShareOptions, corrupt_share
from allmydata.util import fileutil, base32, hashutil
from allmydata.util.consumer import download_to_data
from allmydata.util.netstring import split_netstring
from allmydata.util.encodingutil import to_str
from allmydata.test.common import FakeCHKFileNode, FakeMutableFileNode, \
     create_chk_filenode, WebErrorMixin, ShouldFailMixin, \
     make_mutable_file_uri, create_mutable_filenode
from allmydata.interfaces import IMutableFileNode, SDMF_VERSION, MDMF_VERSION
from allmydata.mutable import servermap, publish, retrieve
import allmydata.test.common_util as testutil
from allmydata.test.no_network import GridTestMixin
from allmydata.test.common_web import HTTPClientGETFactory, \
     HTTPClientHEADFactory
from allmydata.client import Client, SecretHolder
from allmydata.introducer import IntroducerNode

# create a fake uploader/downloader, and a couple of fake dirnodes, then
# create a webserver that works against them

timeout = 480 # Most of these take longer than 240 seconds on Francois's arm box.

unknown_rwcap = u"lafs://from_the_future_rw_\u263A".encode('utf-8')
unknown_rocap = u"ro.lafs://readonly_from_the_future_ro_\u263A".encode('utf-8')
unknown_immcap = u"imm.lafs://immutable_from_the_future_imm_\u263A".encode('utf-8')

FAVICON_MARKUP = '<link href="/icon.png" rel="shortcut icon" />'


class FakeStatsProvider:
    def get_stats(self):
        stats = {'stats': {}, 'counters': {}}
        return stats

class FakeNodeMaker(NodeMaker):
    encoding_params = {
        'k': 3,
        'n': 10,
        'happy': 7,
        'max_segment_size':128*1024 # 1024=KiB
    }
    def _create_lit(self, cap):
        return FakeCHKFileNode(cap, self.all_contents)
    def _create_immutable(self, cap):
        return FakeCHKFileNode(cap, self.all_contents)
    def _create_mutable(self, cap):
<<<<<<< HEAD
        return FakeMutableFileNode(None,
                                   None,
                                   self.encoding_params, None).init_from_cap(cap)
    def create_mutable_file(self, contents="", keysize=None,
                            version=SDMF_VERSION):
        n = FakeMutableFileNode(None, None, self.encoding_params, None)
=======
        return FakeMutableFileNode(None, None,
                                   self.encoding_params, None,
                                   self.all_contents).init_from_cap(cap)
    def create_mutable_file(self, contents="", keysize=None,
                            version=SDMF_VERSION):
        n = FakeMutableFileNode(None, None, self.encoding_params, None,
                                self.all_contents)
>>>>>>> 64c3d4b9
        return n.create(contents, version=version)

class FakeUploader(service.Service):
    name = "uploader"
    def upload(self, uploadable):
        d = uploadable.get_size()
        d.addCallback(lambda size: uploadable.read(size))
        def _got_data(datav):
            data = "".join(datav)
            n = create_chk_filenode(data, self.all_contents)
            results = upload.UploadResults()
            results.uri = n.get_uri()
            return results
        d.addCallback(_got_data)
        return d
    def get_helper_info(self):
        return (None, False)

class FakeIServer:
    def __init__(self, binaryserverid):
        self.binaryserverid = binaryserverid
    def get_name(self): return "short"
    def get_longname(self): return "long"
    def get_serverid(self): return self.binaryserverid

def build_one_ds():
    ds = DownloadStatus("storage_index", 1234)
    now = time.time()

    serverA = FakeIServer(hashutil.tagged_hash("foo", "serverid_a")[:20])
    serverB = FakeIServer(hashutil.tagged_hash("foo", "serverid_b")[:20])
    storage_index = hashutil.storage_index_hash("SI")
    e0 = ds.add_segment_request(0, now)
    e0.activate(now+0.5)
    e0.deliver(now+1, 0, 100, 0.5) # when, start,len, decodetime
    e1 = ds.add_segment_request(1, now+2)
    e1.error(now+3)
    # two outstanding requests
    e2 = ds.add_segment_request(2, now+4)
    e3 = ds.add_segment_request(3, now+5)
    del e2,e3 # hush pyflakes

    # simulate a segment which gets delivered faster than a system clock tick (ticket #1166)
    e = ds.add_segment_request(4, now)
    e.activate(now)
    e.deliver(now, 0, 140, 0.5)

    e = ds.add_dyhb_request(serverA, now)
    e.finished([1,2], now+1)
    e = ds.add_dyhb_request(serverB, now+2) # left unfinished

    e = ds.add_read_event(0, 120, now)
    e.update(60, 0.5, 0.1) # bytes, decrypttime, pausetime
    e.finished(now+1)
    e = ds.add_read_event(120, 30, now+2) # left unfinished

    e = ds.add_block_request(serverA, 1, 100, 20, now)
    e.finished(20, now+1)
    e = ds.add_block_request(serverB, 1, 120, 30, now+1) # left unfinished

    # make sure that add_read_event() can come first too
    ds1 = DownloadStatus(storage_index, 1234)
    e = ds1.add_read_event(0, 120, now)
    e.update(60, 0.5, 0.1) # bytes, decrypttime, pausetime
    e.finished(now+1)

    return ds

class FakeHistory:
    _all_upload_status = [upload.UploadStatus()]
    _all_download_status = [build_one_ds()]
    _all_mapupdate_statuses = [servermap.UpdateStatus()]
    _all_publish_statuses = [publish.PublishStatus()]
    _all_retrieve_statuses = [retrieve.RetrieveStatus()]

    def list_all_upload_statuses(self):
        return self._all_upload_status
    def list_all_download_statuses(self):
        return self._all_download_status
    def list_all_mapupdate_statuses(self):
        return self._all_mapupdate_statuses
    def list_all_publish_statuses(self):
        return self._all_publish_statuses
    def list_all_retrieve_statuses(self):
        return self._all_retrieve_statuses
    def list_all_helper_statuses(self):
        return []

class FakeClient(Client):
    def __init__(self):
        # don't upcall to Client.__init__, since we only want to initialize a
        # minimal subset
        service.MultiService.__init__(self)
        self.all_contents = {}
        self.nodeid = "fake_nodeid"
        self.nickname = "fake_nickname"
        self.introducer_furl = "None"
        self.stats_provider = FakeStatsProvider()
        self._secret_holder = SecretHolder("lease secret", "convergence secret")
        self.helper = None
        self.convergence = "some random string"
        self.storage_broker = StorageFarmBroker(None, permute_peers=True)
        self.introducer_client = None
        self.history = FakeHistory()
        self.uploader = FakeUploader()
        self.uploader.all_contents = self.all_contents
        self.uploader.setServiceParent(self)
        self.blacklist = None
        self.nodemaker = FakeNodeMaker(None, self._secret_holder, None,
                                       self.uploader, None,
                                       None, None, None)
<<<<<<< HEAD
=======
        self.nodemaker.all_contents = self.all_contents
>>>>>>> 64c3d4b9
        self.mutable_file_default = SDMF_VERSION

    def startService(self):
        return service.MultiService.startService(self)
    def stopService(self):
        return service.MultiService.stopService(self)

    MUTABLE_SIZELIMIT = FakeMutableFileNode.MUTABLE_SIZELIMIT

class WebMixin(object):
    def setUp(self):
        self.s = FakeClient()
        self.s.startService()
        self.staticdir = self.mktemp()
        self.clock = Clock()
        self.ws = webish.WebishServer(self.s, "0", staticdir=self.staticdir,
                                      clock=self.clock)
        self.ws.setServiceParent(self.s)
        self.webish_port = self.ws.getPortnum()
        self.webish_url = self.ws.getURL()
        assert self.webish_url.endswith("/")
        self.webish_url = self.webish_url[:-1] # these tests add their own /

        l = [ self.s.create_dirnode() for x in range(6) ]
        d = defer.DeferredList(l)
        def _then(res):
            self.public_root = res[0][1]
            assert interfaces.IDirectoryNode.providedBy(self.public_root), res
            self.public_url = "/uri/" + self.public_root.get_uri()
            self.private_root = res[1][1]

            foo = res[2][1]
            self._foo_node = foo
            self._foo_uri = foo.get_uri()
            self._foo_readonly_uri = foo.get_readonly_uri()
            self._foo_verifycap = foo.get_verify_cap().to_string()
            # NOTE: we ignore the deferred on all set_uri() calls, because we
            # know the fake nodes do these synchronously
            self.public_root.set_uri(u"foo", foo.get_uri(),
                                     foo.get_readonly_uri())

            self.BAR_CONTENTS, n, self._bar_txt_uri = self.makefile(0)
            foo.set_uri(u"bar.txt", self._bar_txt_uri, self._bar_txt_uri)
            self._bar_txt_verifycap = n.get_verify_cap().to_string()

            # sdmf
            # XXX: Do we ever use this?
            self.BAZ_CONTENTS, n, self._baz_txt_uri, self._baz_txt_readonly_uri = self.makefile_mutable(0)

            foo.set_uri(u"baz.txt", self._baz_txt_uri, self._baz_txt_readonly_uri)

            # mdmf
            self.QUUX_CONTENTS, n, self._quux_txt_uri, self._quux_txt_readonly_uri = self.makefile_mutable(0, mdmf=True)
            assert self._quux_txt_uri.startswith("URI:MDMF")
            foo.set_uri(u"quux.txt", self._quux_txt_uri, self._quux_txt_readonly_uri)

            foo.set_uri(u"empty", res[3][1].get_uri(),
                        res[3][1].get_readonly_uri())
            sub_uri = res[4][1].get_uri()
            self._sub_uri = sub_uri
            foo.set_uri(u"sub", sub_uri, sub_uri)
            sub = self.s.create_node_from_uri(sub_uri)

            _ign, n, blocking_uri = self.makefile(1)
            foo.set_uri(u"blockingfile", blocking_uri, blocking_uri)

            unicode_filename = u"n\u00fc.txt" # n u-umlaut . t x t
            # ok, unicode calls it LATIN SMALL LETTER U WITH DIAERESIS but I
            # still think of it as an umlaut
            foo.set_uri(unicode_filename, self._bar_txt_uri, self._bar_txt_uri)

            _ign, n, baz_file = self.makefile(2)
            self._baz_file_uri = baz_file
            sub.set_uri(u"baz.txt", baz_file, baz_file)

            _ign, n, self._bad_file_uri = self.makefile(3)
            # this uri should not be downloadable
            del self.s.all_contents[self._bad_file_uri]

            rodir = res[5][1]
            self.public_root.set_uri(u"reedownlee", rodir.get_readonly_uri(),
                                     rodir.get_readonly_uri())
            rodir.set_uri(u"nor", baz_file, baz_file)

            # public/
            # public/foo/
            # public/foo/bar.txt
            # public/foo/baz.txt
            # public/foo/quux.txt
            # public/foo/blockingfile
            # public/foo/empty/
            # public/foo/sub/
            # public/foo/sub/baz.txt
            # public/reedownlee/
            # public/reedownlee/nor
            self.NEWFILE_CONTENTS = "newfile contents\n"

            return foo.get_metadata_for(u"bar.txt")
        d.addCallback(_then)
        def _got_metadata(metadata):
            self._bar_txt_metadata = metadata
        d.addCallback(_got_metadata)
        return d

    def get_all_contents(self):
        return self.s.all_contents

    def makefile(self, number):
        contents = "contents of file %s\n" % number
        n = create_chk_filenode(contents, self.get_all_contents())
        return contents, n, n.get_uri()

    def makefile_mutable(self, number, mdmf=False):
        contents = "contents of mutable file %s\n" % number
<<<<<<< HEAD
        n = create_mutable_filenode(contents, mdmf)
=======
        n = create_mutable_filenode(contents, mdmf, self.s.all_contents)
>>>>>>> 64c3d4b9
        return contents, n, n.get_uri(), n.get_readonly_uri()

    def tearDown(self):
        return self.s.stopService()

    def failUnlessIsBarDotTxt(self, res):
        self.failUnlessReallyEqual(res, self.BAR_CONTENTS, res)

    def failUnlessIsQuuxDotTxt(self, res):
        self.failUnlessReallyEqual(res, self.QUUX_CONTENTS, res)

    def failUnlessIsBazDotTxt(self, res):
        self.failUnlessReallyEqual(res, self.BAZ_CONTENTS, res)

    def failUnlessIsBarJSON(self, res):
        data = simplejson.loads(res)
        self.failUnless(isinstance(data, list))
        self.failUnlessEqual(data[0], "filenode")
        self.failUnless(isinstance(data[1], dict))
        self.failIf(data[1]["mutable"])
        self.failIfIn("rw_uri", data[1]) # immutable
        self.failUnlessReallyEqual(to_str(data[1]["ro_uri"]), self._bar_txt_uri)
        self.failUnlessReallyEqual(to_str(data[1]["verify_uri"]), self._bar_txt_verifycap)
        self.failUnlessReallyEqual(data[1]["size"], len(self.BAR_CONTENTS))

    def failUnlessIsQuuxJSON(self, res, readonly=False):
        data = simplejson.loads(res)
        self.failUnless(isinstance(data, list))
        self.failUnlessEqual(data[0], "filenode")
        self.failUnless(isinstance(data[1], dict))
        metadata = data[1]
        return self.failUnlessIsQuuxDotTxtMetadata(metadata, readonly)

    def failUnlessIsQuuxDotTxtMetadata(self, metadata, readonly):
        self.failUnless(metadata['mutable'])
        if readonly:
<<<<<<< HEAD
            self.failIf("rw_uri" in metadata)
        else:
            self.failUnless("rw_uri" in metadata)
            self.failUnlessEqual(metadata['rw_uri'], self._quux_txt_uri)
        self.failUnless("ro_uri" in metadata)
=======
            self.failIfIn("rw_uri", metadata)
        else:
            self.failUnlessIn("rw_uri", metadata)
            self.failUnlessEqual(metadata['rw_uri'], self._quux_txt_uri)
        self.failUnlessIn("ro_uri", metadata)
>>>>>>> 64c3d4b9
        self.failUnlessEqual(metadata['ro_uri'], self._quux_txt_readonly_uri)
        self.failUnlessReallyEqual(metadata['size'], len(self.QUUX_CONTENTS))

    def failUnlessIsFooJSON(self, res):
        data = simplejson.loads(res)
        self.failUnless(isinstance(data, list))
        self.failUnlessEqual(data[0], "dirnode", res)
        self.failUnless(isinstance(data[1], dict))
        self.failUnless(data[1]["mutable"])
        self.failUnlessIn("rw_uri", data[1]) # mutable
        self.failUnlessReallyEqual(to_str(data[1]["rw_uri"]), self._foo_uri)
        self.failUnlessReallyEqual(to_str(data[1]["ro_uri"]), self._foo_readonly_uri)
        self.failUnlessReallyEqual(to_str(data[1]["verify_uri"]), self._foo_verifycap)

        kidnames = sorted([unicode(n) for n in data[1]["children"]])
        self.failUnlessEqual(kidnames,
                             [u"bar.txt", u"baz.txt", u"blockingfile",
                              u"empty", u"n\u00fc.txt", u"quux.txt", u"sub"])
        kids = dict( [(unicode(name),value)
                      for (name,value)
                      in data[1]["children"].iteritems()] )
        self.failUnlessEqual(kids[u"sub"][0], "dirnode")
        self.failUnlessIn("metadata", kids[u"sub"][1])
        self.failUnlessIn("tahoe", kids[u"sub"][1]["metadata"])
        tahoe_md = kids[u"sub"][1]["metadata"]["tahoe"]
        self.failUnlessIn("linkcrtime", tahoe_md)
        self.failUnlessIn("linkmotime", tahoe_md)
        self.failUnlessEqual(kids[u"bar.txt"][0], "filenode")
        self.failUnlessReallyEqual(kids[u"bar.txt"][1]["size"], len(self.BAR_CONTENTS))
        self.failUnlessReallyEqual(to_str(kids[u"bar.txt"][1]["ro_uri"]), self._bar_txt_uri)
        self.failUnlessReallyEqual(to_str(kids[u"bar.txt"][1]["verify_uri"]),
                                   self._bar_txt_verifycap)
        self.failUnlessIn("metadata", kids[u"bar.txt"][1])
        self.failUnlessIn("tahoe", kids[u"bar.txt"][1]["metadata"])
        self.failUnlessReallyEqual(kids[u"bar.txt"][1]["metadata"]["tahoe"]["linkcrtime"],
                                   self._bar_txt_metadata["tahoe"]["linkcrtime"])
        self.failUnlessReallyEqual(to_str(kids[u"n\u00fc.txt"][1]["ro_uri"]),
                                   self._bar_txt_uri)
        self.failUnlessIn("quux.txt", kids)
        self.failUnlessReallyEqual(to_str(kids[u"quux.txt"][1]["rw_uri"]),
                                   self._quux_txt_uri)
        self.failUnlessReallyEqual(to_str(kids[u"quux.txt"][1]["ro_uri"]),
                                   self._quux_txt_readonly_uri)

    def GET(self, urlpath, followRedirect=False, return_response=False,
            **kwargs):
        # if return_response=True, this fires with (data, statuscode,
        # respheaders) instead of just data.
        assert not isinstance(urlpath, unicode)
        url = self.webish_url + urlpath
        factory = HTTPClientGETFactory(url, method="GET",
                                       followRedirect=followRedirect, **kwargs)
        reactor.connectTCP("localhost", self.webish_port, factory)
        d = factory.deferred
        def _got_data(data):
            return (data, factory.status, factory.response_headers)
        if return_response:
            d.addCallback(_got_data)
        return factory.deferred

    def HEAD(self, urlpath, return_response=False, **kwargs):
        # this requires some surgery, because twisted.web.client doesn't want
        # to give us back the response headers.
        factory = HTTPClientHEADFactory(urlpath, method="HEAD", **kwargs)
        reactor.connectTCP("localhost", self.webish_port, factory)
        d = factory.deferred
        def _got_data(data):
            return (data, factory.status, factory.response_headers)
        if return_response:
            d.addCallback(_got_data)
        return factory.deferred

    def PUT(self, urlpath, data, **kwargs):
        url = self.webish_url + urlpath
        return client.getPage(url, method="PUT", postdata=data, **kwargs)

    def DELETE(self, urlpath):
        url = self.webish_url + urlpath
        return client.getPage(url, method="DELETE")

    def POST(self, urlpath, followRedirect=False, **fields):
        sepbase = "boogabooga"
        sep = "--" + sepbase
        form = []
        form.append(sep)
        form.append('Content-Disposition: form-data; name="_charset"')
        form.append('')
        form.append('UTF-8')
        form.append(sep)
        for name, value in fields.iteritems():
            if isinstance(value, tuple):
                filename, value = value
                form.append('Content-Disposition: form-data; name="%s"; '
                            'filename="%s"' % (name, filename.encode("utf-8")))
            else:
                form.append('Content-Disposition: form-data; name="%s"' % name)
            form.append('')
            if isinstance(value, unicode):
                value = value.encode("utf-8")
            else:
                value = str(value)
            assert isinstance(value, str)
            form.append(value)
            form.append(sep)
        form[-1] += "--"
        body = ""
        headers = {}
        if fields:
            body = "\r\n".join(form) + "\r\n"
            headers["content-type"] = "multipart/form-data; boundary=%s" % sepbase
        return self.POST2(urlpath, body, headers, followRedirect)

    def POST2(self, urlpath, body="", headers={}, followRedirect=False):
        url = self.webish_url + urlpath
        return client.getPage(url, method="POST", postdata=body,
                              headers=headers, followRedirect=followRedirect)

    def shouldFail(self, res, expected_failure, which,
                   substring=None, response_substring=None):
        if isinstance(res, failure.Failure):
            res.trap(expected_failure)
            if substring:
                self.failUnlessIn(substring, str(res), which)
            if response_substring:
                self.failUnlessIn(response_substring, res.value.response, which)
        else:
            self.fail("%s was supposed to raise %s, not get '%s'" %
                      (which, expected_failure, res))

    def shouldFail2(self, expected_failure, which, substring,
                    response_substring,
                    callable, *args, **kwargs):
        assert substring is None or isinstance(substring, str)
        assert response_substring is None or isinstance(response_substring, str)
        d = defer.maybeDeferred(callable, *args, **kwargs)
        def done(res):
            if isinstance(res, failure.Failure):
                res.trap(expected_failure)
                if substring:
                    self.failUnlessIn(substring, str(res),
                                      "'%s' not in '%s' for test '%s'" % \
                                      (substring, str(res), which))
                if response_substring:
                    self.failUnlessIn(response_substring, res.value.response,
                                      "'%s' not in '%s' for test '%s'" % \
                                      (response_substring, res.value.response,
                                       which))
            else:
                self.fail("%s was supposed to raise %s, not get '%s'" %
                          (which, expected_failure, res))
        d.addBoth(done)
        return d

    def should404(self, res, which):
        if isinstance(res, failure.Failure):
            res.trap(error.Error)
            self.failUnlessReallyEqual(res.value.status, "404")
        else:
            self.fail("%s was supposed to Error(404), not get '%s'" %
                      (which, res))

    def should302(self, res, which):
        if isinstance(res, failure.Failure):
            res.trap(error.Error)
            self.failUnlessReallyEqual(res.value.status, "302")
        else:
            self.fail("%s was supposed to Error(302), not get '%s'" %
                      (which, res))


class Web(WebMixin, WebErrorMixin, testutil.StallMixin, testutil.ReallyEqualMixin, unittest.TestCase):
    def test_create(self):
        pass

    def test_welcome(self):
        d = self.GET("/")
        def _check(res):
            self.failUnlessIn('Welcome to Tahoe-LAFS', res)
            self.failUnlessIn(FAVICON_MARKUP, res)
            self.failUnlessIn('href="https://tahoe-lafs.org/"', res)

            self.s.basedir = 'web/test_welcome'
            fileutil.make_dirs("web/test_welcome")
            fileutil.make_dirs("web/test_welcome/private")
            return self.GET("/")
        d.addCallback(_check)
        return d

    def test_provisioning(self):
        d = self.GET("/provisioning/")
        def _check(res):
            self.failUnlessIn('Provisioning Tool', res)
            self.failUnlessIn(FAVICON_MARKUP, res)

            fields = {'filled': True,
                      "num_users": int(50e3),
                      "files_per_user": 1000,
                      "space_per_user": int(1e9),
                      "sharing_ratio": 1.0,
                      "encoding_parameters": "3-of-10-5",
                      "num_servers": 30,
                      "ownership_mode": "A",
                      "download_rate": 100,
                      "upload_rate": 10,
                      "delete_rate": 10,
                      "lease_timer": 7,
                      }
            return self.POST("/provisioning/", **fields)

        d.addCallback(_check)
        def _check2(res):
            self.failUnlessIn('Provisioning Tool', res)
            self.failUnlessIn(FAVICON_MARKUP, res)
            self.failUnlessIn("Share space consumed: 167.01TB", res)

            fields = {'filled': True,
                      "num_users": int(50e6),
                      "files_per_user": 1000,
                      "space_per_user": int(5e9),
                      "sharing_ratio": 1.0,
                      "encoding_parameters": "25-of-100-50",
                      "num_servers": 30000,
                      "ownership_mode": "E",
                      "drive_failure_model": "U",
                      "drive_size": 1000,
                      "download_rate": 1000,
                      "upload_rate": 100,
                      "delete_rate": 100,
                      "lease_timer": 7,
                      }
            return self.POST("/provisioning/", **fields)
        d.addCallback(_check2)
        def _check3(res):
            self.failUnlessIn("Share space consumed: huge!", res)
            fields = {'filled': True}
            return self.POST("/provisioning/", **fields)
        d.addCallback(_check3)
        def _check4(res):
            self.failUnlessIn("Share space consumed:", res)
        d.addCallback(_check4)
        return d

    def test_reliability_tool(self):
        try:
            from allmydata import reliability
            _hush_pyflakes = reliability
            del _hush_pyflakes
        except:
            raise unittest.SkipTest("reliability tool requires NumPy")

        d = self.GET("/reliability/")
        def _check(res):
            self.failUnlessIn('Reliability Tool', res)
            fields = {'drive_lifetime': "8Y",
                      "k": "3",
                      "R": "7",
                      "N": "10",
                      "delta": "100000",
                      "check_period": "1M",
                      "report_period": "3M",
                      "report_span": "5Y",
                      }
            return self.POST("/reliability/", **fields)

        d.addCallback(_check)
        def _check2(res):
            self.failUnlessIn('Reliability Tool', res)
            r = r'Probability of loss \(no maintenance\):\s+<span>0.033591'
            self.failUnless(re.search(r, res), res)
        d.addCallback(_check2)
        return d

    def test_status(self):
        h = self.s.get_history()
        dl_num = h.list_all_download_statuses()[0].get_counter()
        ul_num = h.list_all_upload_statuses()[0].get_counter()
        mu_num = h.list_all_mapupdate_statuses()[0].get_counter()
        pub_num = h.list_all_publish_statuses()[0].get_counter()
        ret_num = h.list_all_retrieve_statuses()[0].get_counter()
        d = self.GET("/status", followRedirect=True)
        def _check(res):
            self.failUnlessIn('Upload and Download Status', res)
            self.failUnlessIn('"down-%d"' % dl_num, res)
            self.failUnlessIn('"up-%d"' % ul_num, res)
            self.failUnlessIn('"mapupdate-%d"' % mu_num, res)
            self.failUnlessIn('"publish-%d"' % pub_num, res)
            self.failUnlessIn('"retrieve-%d"' % ret_num, res)
        d.addCallback(_check)
        d.addCallback(lambda res: self.GET("/status/?t=json"))
        def _check_json(res):
            data = simplejson.loads(res)
            self.failUnless(isinstance(data, dict))
            #active = data["active"]
            # TODO: test more. We need a way to fake an active operation
            # here.
        d.addCallback(_check_json)

        d.addCallback(lambda res: self.GET("/status/down-%d" % dl_num))
        def _check_dl(res):
            self.failUnlessIn("File Download Status", res)
        d.addCallback(_check_dl)
        d.addCallback(lambda res: self.GET("/status/down-%d/event_json" % dl_num))
        def _check_dl_json(res):
            data = simplejson.loads(res)
            self.failUnless(isinstance(data, dict))
<<<<<<< HEAD
            self.failUnless("read" in data)
=======
            self.failUnlessIn("read", data)
>>>>>>> 64c3d4b9
            self.failUnlessEqual(data["read"][0]["length"], 120)
            self.failUnlessEqual(data["segment"][0]["segment_length"], 100)
            self.failUnlessEqual(data["segment"][2]["segment_number"], 2)
            self.failUnlessEqual(data["segment"][2]["finish_time"], None)
            phwr_id = base32.b2a(hashutil.tagged_hash("foo", "serverid_a")[:20])
            cmpu_id = base32.b2a(hashutil.tagged_hash("foo", "serverid_b")[:20])
            # serverids[] keys are strings, since that's what JSON does, but
            # we'd really like them to be ints
            self.failUnlessEqual(data["serverids"]["0"], "phwr")
            self.failUnless(data["serverids"].has_key("1"), data["serverids"])
            self.failUnlessEqual(data["serverids"]["1"], "cmpu", data["serverids"])
            self.failUnlessEqual(data["server_info"][phwr_id]["short"], "phwr")
            self.failUnlessEqual(data["server_info"][cmpu_id]["short"], "cmpu")
<<<<<<< HEAD
            self.failUnless("dyhb" in data)
=======
            self.failUnlessIn("dyhb", data)
            self.failUnlessIn("misc", data)
>>>>>>> 64c3d4b9
        d.addCallback(_check_dl_json)
        d.addCallback(lambda res: self.GET("/status/up-%d" % ul_num))
        def _check_ul(res):
            self.failUnlessIn("File Upload Status", res)
        d.addCallback(_check_ul)
        d.addCallback(lambda res: self.GET("/status/mapupdate-%d" % mu_num))
        def _check_mapupdate(res):
            self.failUnlessIn("Mutable File Servermap Update Status", res)
        d.addCallback(_check_mapupdate)
        d.addCallback(lambda res: self.GET("/status/publish-%d" % pub_num))
        def _check_publish(res):
            self.failUnlessIn("Mutable File Publish Status", res)
        d.addCallback(_check_publish)
        d.addCallback(lambda res: self.GET("/status/retrieve-%d" % ret_num))
        def _check_retrieve(res):
            self.failUnlessIn("Mutable File Retrieve Status", res)
        d.addCallback(_check_retrieve)

        return d

    def test_status_numbers(self):
        drrm = status.DownloadResultsRendererMixin()
        self.failUnlessReallyEqual(drrm.render_time(None, None), "")
        self.failUnlessReallyEqual(drrm.render_time(None, 2.5), "2.50s")
        self.failUnlessReallyEqual(drrm.render_time(None, 0.25), "250ms")
        self.failUnlessReallyEqual(drrm.render_time(None, 0.0021), "2.1ms")
        self.failUnlessReallyEqual(drrm.render_time(None, 0.000123), "123us")
        self.failUnlessReallyEqual(drrm.render_rate(None, None), "")
        self.failUnlessReallyEqual(drrm.render_rate(None, 2500000), "2.50MBps")
        self.failUnlessReallyEqual(drrm.render_rate(None, 30100), "30.1kBps")
        self.failUnlessReallyEqual(drrm.render_rate(None, 123), "123Bps")

        urrm = status.UploadResultsRendererMixin()
        self.failUnlessReallyEqual(urrm.render_time(None, None), "")
        self.failUnlessReallyEqual(urrm.render_time(None, 2.5), "2.50s")
        self.failUnlessReallyEqual(urrm.render_time(None, 0.25), "250ms")
        self.failUnlessReallyEqual(urrm.render_time(None, 0.0021), "2.1ms")
        self.failUnlessReallyEqual(urrm.render_time(None, 0.000123), "123us")
        self.failUnlessReallyEqual(urrm.render_rate(None, None), "")
        self.failUnlessReallyEqual(urrm.render_rate(None, 2500000), "2.50MBps")
        self.failUnlessReallyEqual(urrm.render_rate(None, 30100), "30.1kBps")
        self.failUnlessReallyEqual(urrm.render_rate(None, 123), "123Bps")

    def test_GET_FILEURL(self):
        d = self.GET(self.public_url + "/foo/bar.txt")
        d.addCallback(self.failUnlessIsBarDotTxt)
        return d

    def test_GET_FILEURL_range(self):
        headers = {"range": "bytes=1-10"}
        d = self.GET(self.public_url + "/foo/bar.txt", headers=headers,
                     return_response=True)
        def _got((res, status, headers)):
            self.failUnlessReallyEqual(int(status), 206)
            self.failUnless(headers.has_key("content-range"))
            self.failUnlessReallyEqual(headers["content-range"][0],
                                       "bytes 1-10/%d" % len(self.BAR_CONTENTS))
            self.failUnlessReallyEqual(res, self.BAR_CONTENTS[1:11])
        d.addCallback(_got)
        return d

    def test_GET_FILEURL_partial_range(self):
        headers = {"range": "bytes=5-"}
        length  = len(self.BAR_CONTENTS)
        d = self.GET(self.public_url + "/foo/bar.txt", headers=headers,
                     return_response=True)
        def _got((res, status, headers)):
            self.failUnlessReallyEqual(int(status), 206)
            self.failUnless(headers.has_key("content-range"))
            self.failUnlessReallyEqual(headers["content-range"][0],
                                       "bytes 5-%d/%d" % (length-1, length))
            self.failUnlessReallyEqual(res, self.BAR_CONTENTS[5:])
        d.addCallback(_got)
        return d

    def test_GET_FILEURL_partial_end_range(self):
        headers = {"range": "bytes=-5"}
        length  = len(self.BAR_CONTENTS)
        d = self.GET(self.public_url + "/foo/bar.txt", headers=headers,
                     return_response=True)
        def _got((res, status, headers)):
            self.failUnlessReallyEqual(int(status), 206)
            self.failUnless(headers.has_key("content-range"))
            self.failUnlessReallyEqual(headers["content-range"][0],
                                       "bytes %d-%d/%d" % (length-5, length-1, length))
            self.failUnlessReallyEqual(res, self.BAR_CONTENTS[-5:])
        d.addCallback(_got)
        return d

    def test_GET_FILEURL_partial_range_overrun(self):
        headers = {"range": "bytes=100-200"}
        d = self.shouldFail2(error.Error, "test_GET_FILEURL_range_overrun",
                             "416 Requested Range not satisfiable",
                             "First beyond end of file",
                             self.GET, self.public_url + "/foo/bar.txt",
                             headers=headers)
        return d

    def test_HEAD_FILEURL_range(self):
        headers = {"range": "bytes=1-10"}
        d = self.HEAD(self.public_url + "/foo/bar.txt", headers=headers,
                     return_response=True)
        def _got((res, status, headers)):
            self.failUnlessReallyEqual(res, "")
            self.failUnlessReallyEqual(int(status), 206)
            self.failUnless(headers.has_key("content-range"))
            self.failUnlessReallyEqual(headers["content-range"][0],
                                       "bytes 1-10/%d" % len(self.BAR_CONTENTS))
        d.addCallback(_got)
        return d

    def test_HEAD_FILEURL_partial_range(self):
        headers = {"range": "bytes=5-"}
        length  = len(self.BAR_CONTENTS)
        d = self.HEAD(self.public_url + "/foo/bar.txt", headers=headers,
                     return_response=True)
        def _got((res, status, headers)):
            self.failUnlessReallyEqual(int(status), 206)
            self.failUnless(headers.has_key("content-range"))
            self.failUnlessReallyEqual(headers["content-range"][0],
                                       "bytes 5-%d/%d" % (length-1, length))
        d.addCallback(_got)
        return d

    def test_HEAD_FILEURL_partial_end_range(self):
        headers = {"range": "bytes=-5"}
        length  = len(self.BAR_CONTENTS)
        d = self.HEAD(self.public_url + "/foo/bar.txt", headers=headers,
                     return_response=True)
        def _got((res, status, headers)):
            self.failUnlessReallyEqual(int(status), 206)
            self.failUnless(headers.has_key("content-range"))
            self.failUnlessReallyEqual(headers["content-range"][0],
                                       "bytes %d-%d/%d" % (length-5, length-1, length))
        d.addCallback(_got)
        return d

    def test_HEAD_FILEURL_partial_range_overrun(self):
        headers = {"range": "bytes=100-200"}
        d = self.shouldFail2(error.Error, "test_HEAD_FILEURL_range_overrun",
                             "416 Requested Range not satisfiable",
                             "",
                             self.HEAD, self.public_url + "/foo/bar.txt",
                             headers=headers)
        return d

    def test_GET_FILEURL_range_bad(self):
        headers = {"range": "BOGUS=fizbop-quarnak"}
        d = self.GET(self.public_url + "/foo/bar.txt", headers=headers,
                     return_response=True)
        def _got((res, status, headers)):
            self.failUnlessReallyEqual(int(status), 200)
            self.failUnless(not headers.has_key("content-range"))
            self.failUnlessReallyEqual(res, self.BAR_CONTENTS)
        d.addCallback(_got)
        return d

    def test_HEAD_FILEURL(self):
        d = self.HEAD(self.public_url + "/foo/bar.txt", return_response=True)
        def _got((res, status, headers)):
            self.failUnlessReallyEqual(res, "")
            self.failUnlessReallyEqual(headers["content-length"][0],
                                       str(len(self.BAR_CONTENTS)))
            self.failUnlessReallyEqual(headers["content-type"], ["text/plain"])
        d.addCallback(_got)
        return d

    def test_GET_FILEURL_named(self):
        base = "/file/%s" % urllib.quote(self._bar_txt_uri)
        base2 = "/named/%s" % urllib.quote(self._bar_txt_uri)
        d = self.GET(base + "/@@name=/blah.txt")
        d.addCallback(self.failUnlessIsBarDotTxt)
        d.addCallback(lambda res: self.GET(base + "/blah.txt"))
        d.addCallback(self.failUnlessIsBarDotTxt)
        d.addCallback(lambda res: self.GET(base + "/ignore/lots/blah.txt"))
        d.addCallback(self.failUnlessIsBarDotTxt)
        d.addCallback(lambda res: self.GET(base2 + "/@@name=/blah.txt"))
        d.addCallback(self.failUnlessIsBarDotTxt)
        save_url = base + "?save=true&filename=blah.txt"
        d.addCallback(lambda res: self.GET(save_url))
        d.addCallback(self.failUnlessIsBarDotTxt) # TODO: check headers
        u_filename = u"n\u00e9wer.txt" # n e-acute w e r . t x t
        u_fn_e = urllib.quote(u_filename.encode("utf-8"))
        u_url = base + "?save=true&filename=" + u_fn_e
        d.addCallback(lambda res: self.GET(u_url))
        d.addCallback(self.failUnlessIsBarDotTxt) # TODO: check headers
        return d

    def test_PUT_FILEURL_named_bad(self):
        base = "/file/%s" % urllib.quote(self._bar_txt_uri)
        d = self.shouldFail2(error.Error, "test_PUT_FILEURL_named_bad",
                             "400 Bad Request",
                             "/file can only be used with GET or HEAD",
                             self.PUT, base + "/@@name=/blah.txt", "")
        return d


    def test_GET_DIRURL_named_bad(self):
        base = "/file/%s" % urllib.quote(self._foo_uri)
        d = self.shouldFail2(error.Error, "test_PUT_DIRURL_named_bad",
                             "400 Bad Request",
                             "is not a file-cap",
                             self.GET, base + "/@@name=/blah.txt")
        return d

    def test_GET_slash_file_bad(self):
        d = self.shouldFail2(error.Error, "test_GET_slash_file_bad",
                             "404 Not Found",
                             "/file must be followed by a file-cap and a name",
                             self.GET, "/file")
        return d

    def test_GET_unhandled_URI_named(self):
        contents, n, newuri = self.makefile(12)
        verifier_cap = n.get_verify_cap().to_string()
        base = "/file/%s" % urllib.quote(verifier_cap)
        # client.create_node_from_uri() can't handle verify-caps
        d = self.shouldFail2(error.Error, "GET_unhandled_URI_named",
                             "400 Bad Request", "is not a file-cap",
                             self.GET, base)
        return d

    def test_GET_unhandled_URI(self):
        contents, n, newuri = self.makefile(12)
        verifier_cap = n.get_verify_cap().to_string()
        base = "/uri/%s" % urllib.quote(verifier_cap)
        # client.create_node_from_uri() can't handle verify-caps
        d = self.shouldFail2(error.Error, "test_GET_unhandled_URI",
                             "400 Bad Request",
                             "GET unknown URI type: can only do t=info",
                             self.GET, base)
        return d

    def test_GET_FILE_URI(self):
        base = "/uri/%s" % urllib.quote(self._bar_txt_uri)
        d = self.GET(base)
        d.addCallback(self.failUnlessIsBarDotTxt)
        return d

    def test_GET_FILE_URI_mdmf(self):
        base = "/uri/%s" % urllib.quote(self._quux_txt_uri)
        d = self.GET(base)
        d.addCallback(self.failUnlessIsQuuxDotTxt)
        return d

    def test_GET_FILE_URI_mdmf_extensions(self):
        base = "/uri/%s" % urllib.quote("%s:RANDOMSTUFF" % self._quux_txt_uri)
        d = self.GET(base)
        d.addCallback(self.failUnlessIsQuuxDotTxt)
        return d

    def test_GET_FILE_URI_mdmf_readonly(self):
        base = "/uri/%s" % urllib.quote(self._quux_txt_readonly_uri)
        d = self.GET(base)
        d.addCallback(self.failUnlessIsQuuxDotTxt)
        return d

    def test_GET_FILE_URI_badchild(self):
        base = "/uri/%s/boguschild" % urllib.quote(self._bar_txt_uri)
        errmsg = "Files have no children, certainly not named 'boguschild'"
        d = self.shouldFail2(error.Error, "test_GET_FILE_URI_badchild",
                             "400 Bad Request", errmsg,
                             self.GET, base)
        return d

    def test_PUT_FILE_URI_badchild(self):
        base = "/uri/%s/boguschild" % urllib.quote(self._bar_txt_uri)
        errmsg = "Cannot create directory 'boguschild', because its parent is a file, not a directory"
        d = self.shouldFail2(error.Error, "test_GET_FILE_URI_badchild",
                             "400 Bad Request", errmsg,
                             self.PUT, base, "")
        return d

    def test_PUT_FILE_URI_mdmf(self):
        base = "/uri/%s" % urllib.quote(self._quux_txt_uri)
        self._quux_new_contents = "new_contents"
        d = self.GET(base)
        d.addCallback(lambda res:
            self.failUnlessIsQuuxDotTxt(res))
        d.addCallback(lambda ignored:
            self.PUT(base, self._quux_new_contents))
        d.addCallback(lambda ignored:
            self.GET(base))
        d.addCallback(lambda res:
            self.failUnlessReallyEqual(res, self._quux_new_contents))
        return d

    def test_PUT_FILE_URI_mdmf_extensions(self):
        base = "/uri/%s" % urllib.quote("%s:EXTENSIONSTUFF" % self._quux_txt_uri)
        self._quux_new_contents = "new_contents"
        d = self.GET(base)
        d.addCallback(lambda res: self.failUnlessIsQuuxDotTxt(res))
        d.addCallback(lambda ignored: self.PUT(base, self._quux_new_contents))
        d.addCallback(lambda ignored: self.GET(base))
        d.addCallback(lambda res: self.failUnlessEqual(self._quux_new_contents,
                                                       res))
        return d

    def test_PUT_FILE_URI_mdmf_readonly(self):
        # We're not allowed to PUT things to a readonly cap.
        base = "/uri/%s" % self._quux_txt_readonly_uri
        d = self.GET(base)
        d.addCallback(lambda res:
            self.failUnlessIsQuuxDotTxt(res))
        # What should we get here? We get a 500 error now; that's not right.
        d.addCallback(lambda ignored:
            self.shouldFail2(error.Error, "test_PUT_FILE_URI_mdmf_readonly",
                             "400 Bad Request", "read-only cap",
                             self.PUT, base, "new data"))
        return d

    def test_PUT_FILE_URI_sdmf_readonly(self):
        # We're not allowed to put things to a readonly cap.
        base = "/uri/%s" % self._baz_txt_readonly_uri
        d = self.GET(base)
        d.addCallback(lambda res:
            self.failUnlessIsBazDotTxt(res))
        d.addCallback(lambda ignored:
            self.shouldFail2(error.Error, "test_PUT_FILE_URI_sdmf_readonly",
                             "400 Bad Request", "read-only cap",
                             self.PUT, base, "new_data"))
        return d

    # TODO: version of this with a Unicode filename
    def test_GET_FILEURL_save(self):
        d = self.GET(self.public_url + "/foo/bar.txt?filename=bar.txt&save=true",
                     return_response=True)
        def _got((res, statuscode, headers)):
            content_disposition = headers["content-disposition"][0]
            self.failUnless(content_disposition == 'attachment; filename="bar.txt"', content_disposition)
            self.failUnlessIsBarDotTxt(res)
        d.addCallback(_got)
        return d

    def test_GET_FILEURL_missing(self):
        d = self.GET(self.public_url + "/foo/missing")
        d.addBoth(self.should404, "test_GET_FILEURL_missing")
        return d

    def test_GET_FILEURL_info_mdmf(self):
        d = self.GET("/uri/%s?t=info" % self._quux_txt_uri)
        def _got(res):
            self.failUnlessIn("mutable file (mdmf)", res)
            self.failUnlessIn(self._quux_txt_uri, res)
            self.failUnlessIn(self._quux_txt_readonly_uri, res)
        d.addCallback(_got)
        return d

    def test_GET_FILEURL_info_mdmf_readonly(self):
        d = self.GET("/uri/%s?t=info" % self._quux_txt_readonly_uri)
        def _got(res):
            self.failUnlessIn("mutable file (mdmf)", res)
            self.failIfIn(self._quux_txt_uri, res)
            self.failUnlessIn(self._quux_txt_readonly_uri, res)
        d.addCallback(_got)
        return d

    def test_GET_FILEURL_info_sdmf(self):
        d = self.GET("/uri/%s?t=info" % self._baz_txt_uri)
        def _got(res):
            self.failUnlessIn("mutable file (sdmf)", res)
            self.failUnlessIn(self._baz_txt_uri, res)
        d.addCallback(_got)
        return d

    def test_GET_FILEURL_info_mdmf_extensions(self):
        d = self.GET("/uri/%s:STUFF?t=info" % self._quux_txt_uri)
        def _got(res):
            self.failUnlessIn("mutable file (mdmf)", res)
            self.failUnlessIn(self._quux_txt_uri, res)
            self.failUnlessIn(self._quux_txt_readonly_uri, res)
        d.addCallback(_got)
        return d

    def test_PUT_overwrite_only_files(self):
        # create a directory, put a file in that directory.
        contents, n, filecap = self.makefile(8)
        d = self.PUT(self.public_url + "/foo/dir?t=mkdir", "")
        d.addCallback(lambda res:
            self.PUT(self.public_url + "/foo/dir/file1.txt",
                     self.NEWFILE_CONTENTS))
        # try to overwrite the file with replace=only-files
        # (this should work)
        d.addCallback(lambda res:
            self.PUT(self.public_url + "/foo/dir/file1.txt?t=uri&replace=only-files",
                     filecap))
        d.addCallback(lambda res:
            self.shouldFail2(error.Error, "PUT_bad_t", "409 Conflict",
                 "There was already a child by that name, and you asked me "
                 "to not replace it",
                 self.PUT, self.public_url + "/foo/dir?t=uri&replace=only-files",
                 filecap))
        return d

    def test_PUT_NEWFILEURL(self):
        d = self.PUT(self.public_url + "/foo/new.txt", self.NEWFILE_CONTENTS)
        # TODO: we lose the response code, so we can't check this
        #self.failUnlessReallyEqual(responsecode, 201)
        d.addCallback(self.failUnlessURIMatchesROChild, self._foo_node, u"new.txt")
        d.addCallback(lambda res:
                      self.failUnlessChildContentsAre(self._foo_node, u"new.txt",
                                                      self.NEWFILE_CONTENTS))
        return d

    def test_PUT_NEWFILEURL_not_mutable(self):
        d = self.PUT(self.public_url + "/foo/new.txt?mutable=false",
                     self.NEWFILE_CONTENTS)
        # TODO: we lose the response code, so we can't check this
        #self.failUnlessReallyEqual(responsecode, 201)
        d.addCallback(self.failUnlessURIMatchesROChild, self._foo_node, u"new.txt")
        d.addCallback(lambda res:
                      self.failUnlessChildContentsAre(self._foo_node, u"new.txt",
                                                      self.NEWFILE_CONTENTS))
        return d

    def test_PUT_NEWFILEURL_unlinked_mdmf(self):
        # this should get us a few segments of an MDMF mutable file,
        # which we can then test for.
        contents = self.NEWFILE_CONTENTS * 300000
        d = self.PUT("/uri?format=mdmf",
                     contents)
        def _got_filecap(filecap):
            self.failUnless(filecap.startswith("URI:MDMF"))
            return filecap
        d.addCallback(_got_filecap)
        d.addCallback(lambda filecap: self.GET("/uri/%s?t=json" % filecap))
        d.addCallback(lambda json: self.failUnlessIn("MDMF", json))
        return d

    def test_PUT_NEWFILEURL_unlinked_sdmf(self):
        contents = self.NEWFILE_CONTENTS * 300000
        d = self.PUT("/uri?format=sdmf",
                     contents)
        d.addCallback(lambda filecap: self.GET("/uri/%s?t=json" % filecap))
        d.addCallback(lambda json: self.failUnlessIn("SDMF", json))
        return d

    def test_PUT_NEWFILEURL_unlinked_bad_format(self):
        contents = self.NEWFILE_CONTENTS * 300000
        return self.shouldHTTPError("PUT_NEWFILEURL_unlinked_bad_format",
                                    400, "Bad Request", "Unknown format: foo",
                                    self.PUT, "/uri?format=foo",
                                    contents)

    def test_PUT_NEWFILEURL_range_bad(self):
        headers = {"content-range": "bytes 1-10/%d" % len(self.NEWFILE_CONTENTS)}
        target = self.public_url + "/foo/new.txt"
        d = self.shouldFail2(error.Error, "test_PUT_NEWFILEURL_range_bad",
                             "501 Not Implemented",
                             "Content-Range in PUT not yet supported",
                             # (and certainly not for immutable files)
                             self.PUT, target, self.NEWFILE_CONTENTS[1:11],
                             headers=headers)
        d.addCallback(lambda res:
                      self.failIfNodeHasChild(self._foo_node, u"new.txt"))
        return d

    def test_PUT_NEWFILEURL_mutable(self):
        d = self.PUT(self.public_url + "/foo/new.txt?mutable=true",
                     self.NEWFILE_CONTENTS)
        # TODO: we lose the response code, so we can't check this
        #self.failUnlessReallyEqual(responsecode, 201)
        def _check_uri(res):
            u = uri.from_string_mutable_filenode(res)
            self.failUnless(u.is_mutable())
            self.failIf(u.is_readonly())
            return res
        d.addCallback(_check_uri)
        d.addCallback(self.failUnlessURIMatchesRWChild, self._foo_node, u"new.txt")
        d.addCallback(lambda res:
                      self.failUnlessMutableChildContentsAre(self._foo_node,
                                                             u"new.txt",
                                                             self.NEWFILE_CONTENTS))
        return d

    def test_PUT_NEWFILEURL_mutable_toobig(self):
        # It is okay to upload large mutable files, so we should be able
        # to do that.
        d = self.PUT(self.public_url + "/foo/new.txt?mutable=true",
                     "b" * (self.s.MUTABLE_SIZELIMIT + 1))
        return d

    def test_PUT_NEWFILEURL_replace(self):
        d = self.PUT(self.public_url + "/foo/bar.txt", self.NEWFILE_CONTENTS)
        # TODO: we lose the response code, so we can't check this
        #self.failUnlessReallyEqual(responsecode, 200)
        d.addCallback(self.failUnlessURIMatchesROChild, self._foo_node, u"bar.txt")
        d.addCallback(lambda res:
                      self.failUnlessChildContentsAre(self._foo_node, u"bar.txt",
                                                      self.NEWFILE_CONTENTS))
        return d

    def test_PUT_NEWFILEURL_bad_t(self):
        d = self.shouldFail2(error.Error, "PUT_bad_t", "400 Bad Request",
                             "PUT to a file: bad t=bogus",
                             self.PUT, self.public_url + "/foo/bar.txt?t=bogus",
                             "contents")
        return d

    def test_PUT_NEWFILEURL_no_replace(self):
        d = self.PUT(self.public_url + "/foo/bar.txt?replace=false",
                     self.NEWFILE_CONTENTS)
        d.addBoth(self.shouldFail, error.Error, "PUT_NEWFILEURL_no_replace",
                  "409 Conflict",
                  "There was already a child by that name, and you asked me "
                  "to not replace it")
        return d

    def test_PUT_NEWFILEURL_mkdirs(self):
        d = self.PUT(self.public_url + "/foo/newdir/new.txt", self.NEWFILE_CONTENTS)
        fn = self._foo_node
        d.addCallback(self.failUnlessURIMatchesROChild, fn, u"newdir/new.txt")
        d.addCallback(lambda res: self.failIfNodeHasChild(fn, u"new.txt"))
        d.addCallback(lambda res: self.failUnlessNodeHasChild(fn, u"newdir"))
        d.addCallback(lambda res:
                      self.failUnlessChildContentsAre(fn, u"newdir/new.txt",
                                                      self.NEWFILE_CONTENTS))
        return d

    def test_PUT_NEWFILEURL_blocked(self):
        d = self.PUT(self.public_url + "/foo/blockingfile/new.txt",
                     self.NEWFILE_CONTENTS)
        d.addBoth(self.shouldFail, error.Error, "PUT_NEWFILEURL_blocked",
                  "409 Conflict",
                  "Unable to create directory 'blockingfile': a file was in the way")
        return d

    def test_PUT_NEWFILEURL_emptyname(self):
        # an empty pathname component (i.e. a double-slash) is disallowed
        d = self.shouldFail2(error.Error, "test_PUT_NEWFILEURL_emptyname",
                             "400 Bad Request",
                             "The webapi does not allow empty pathname components",
                             self.PUT, self.public_url + "/foo//new.txt", "")
        return d

    def test_DELETE_FILEURL(self):
        d = self.DELETE(self.public_url + "/foo/bar.txt")
        d.addCallback(lambda res:
                      self.failIfNodeHasChild(self._foo_node, u"bar.txt"))
        return d

    def test_DELETE_FILEURL_missing(self):
        d = self.DELETE(self.public_url + "/foo/missing")
        d.addBoth(self.should404, "test_DELETE_FILEURL_missing")
        return d

    def test_DELETE_FILEURL_missing2(self):
        d = self.DELETE(self.public_url + "/missing/missing")
        d.addBoth(self.should404, "test_DELETE_FILEURL_missing2")
        return d

    def failUnlessHasBarDotTxtMetadata(self, res):
        data = simplejson.loads(res)
        self.failUnless(isinstance(data, list))
        self.failUnlessIn("metadata", data[1])
        self.failUnlessIn("tahoe", data[1]["metadata"])
        self.failUnlessIn("linkcrtime", data[1]["metadata"]["tahoe"])
        self.failUnlessIn("linkmotime", data[1]["metadata"]["tahoe"])
        self.failUnlessReallyEqual(data[1]["metadata"]["tahoe"]["linkcrtime"],
                                   self._bar_txt_metadata["tahoe"]["linkcrtime"])

    def test_GET_FILEURL_json(self):
        # twisted.web.http.parse_qs ignores any query args without an '=', so
        # I can't do "GET /path?json", I have to do "GET /path/t=json"
        # instead. This may make it tricky to emulate the S3 interface
        # completely.
        d = self.GET(self.public_url + "/foo/bar.txt?t=json")
        def _check1(data):
            self.failUnlessIsBarJSON(data)
            self.failUnlessHasBarDotTxtMetadata(data)
            return
        d.addCallback(_check1)
        return d

    def test_GET_FILEURL_json_mutable_type(self):
        # The JSON should include format, which says whether the
        # file is SDMF or MDMF
        d = self.PUT("/uri?format=mdmf",
                     self.NEWFILE_CONTENTS * 300000)
        d.addCallback(lambda filecap: self.GET("/uri/%s?t=json" % filecap))
        def _got_json(json, version):
            data = simplejson.loads(json)
            assert "filenode" == data[0]
            data = data[1]
            assert isinstance(data, dict)

            self.failUnlessIn("format", data)
            self.failUnlessEqual(data["format"], version)

        d.addCallback(_got_json, "MDMF")
        # Now make an SDMF file and check that it is reported correctly.
        d.addCallback(lambda ignored:
            self.PUT("/uri?format=sdmf",
                      self.NEWFILE_CONTENTS * 300000))
        d.addCallback(lambda filecap: self.GET("/uri/%s?t=json" % filecap))
        d.addCallback(_got_json, "SDMF")
        return d

    def test_GET_FILEURL_json_mdmf(self):
        d = self.GET("/uri/%s?t=json" % urllib.quote(self._quux_txt_uri))
        d.addCallback(self.failUnlessIsQuuxJSON)
        return d

    def test_GET_FILEURL_json_missing(self):
        d = self.GET(self.public_url + "/foo/missing?json")
        d.addBoth(self.should404, "test_GET_FILEURL_json_missing")
        return d

    def test_GET_FILEURL_uri(self):
        d = self.GET(self.public_url + "/foo/bar.txt?t=uri")
        def _check(res):
            self.failUnlessReallyEqual(res, self._bar_txt_uri)
        d.addCallback(_check)
        d.addCallback(lambda res:
                      self.GET(self.public_url + "/foo/bar.txt?t=readonly-uri"))
        def _check2(res):
            # for now, for files, uris and readonly-uris are the same
            self.failUnlessReallyEqual(res, self._bar_txt_uri)
        d.addCallback(_check2)
        return d

    def test_GET_FILEURL_badtype(self):
        d = self.shouldHTTPError("GET t=bogus", 400, "Bad Request",
                                 "bad t=bogus",
                                 self.GET,
                                 self.public_url + "/foo/bar.txt?t=bogus")
        return d

    def test_CSS_FILE(self):
        d = self.GET("/tahoe.css", followRedirect=True)
        def _check(res):
            CSS_STYLE=re.compile('toolbar\s{.+text-align:\scenter.+toolbar-item.+display:\sinline',re.DOTALL)
            self.failUnless(CSS_STYLE.search(res), res)
        d.addCallback(_check)
        return d

    def test_GET_FILEURL_uri_missing(self):
        d = self.GET(self.public_url + "/foo/missing?t=uri")
        d.addBoth(self.should404, "test_GET_FILEURL_uri_missing")
        return d

    def _check_upload_and_mkdir_forms(self, html):
        # We should have a form to create a file, with radio buttons that allow
        # the user to toggle whether it is a CHK/LIT (default), SDMF, or MDMF file.
        self.failUnlessIn('name="t" value="upload"', html)
        self.failUnlessIn('input checked="checked" type="radio" id="upload-chk" value="chk" name="format"', html)
        self.failUnlessIn('input type="radio" id="upload-sdmf" value="sdmf" name="format"', html)
        self.failUnlessIn('input type="radio" id="upload-mdmf" value="mdmf" name="format"', html)

        # We should also have the ability to create a mutable directory, with
        # radio buttons that allow the user to toggle whether it is an SDMF (default)
        # or MDMF directory.
        self.failUnlessIn('name="t" value="mkdir"', html)
        self.failUnlessIn('input checked="checked" type="radio" id="mkdir-sdmf" value="sdmf" name="format"', html)
        self.failUnlessIn('input type="radio" id="mkdir-mdmf" value="mdmf" name="format"', html)

<<<<<<< HEAD
=======
        self.failUnlessIn(FAVICON_MARKUP, html)

>>>>>>> 64c3d4b9
    def test_GET_DIRECTORY_html(self):
        d = self.GET(self.public_url + "/foo", followRedirect=True)
        def _check(html):
            self.failUnlessIn('<div class="toolbar-item"><a href="../../..">Return to Welcome page</a></div>', html)
            self._check_upload_and_mkdir_forms(html)
            self.failUnlessIn("quux", html)
        d.addCallback(_check)
        return d

    def test_GET_root_html(self):
        d = self.GET("/")
        d.addCallback(self._check_upload_and_mkdir_forms)
        return d

    def test_GET_DIRURL(self):
        # the addSlash means we get a redirect here
        # from /uri/$URI/foo/ , we need ../../../ to get back to the root
        ROOT = "../../.."
        d = self.GET(self.public_url + "/foo", followRedirect=True)
        def _check(res):
            self.failUnlessIn('<a href="%s">Return to Welcome page' % ROOT, res)

            # the FILE reference points to a URI, but it should end in bar.txt
            bar_url = ("%s/file/%s/@@named=/bar.txt" %
                       (ROOT, urllib.quote(self._bar_txt_uri)))
            get_bar = "".join([r'<td>FILE</td>',
                               r'\s+<td>',
                               r'<a href="%s">bar.txt</a>' % bar_url,
                               r'</td>',
                               r'\s+<td align="right">%d</td>' % len(self.BAR_CONTENTS),
                               ])
            self.failUnless(re.search(get_bar, res), res)
            for label in ['unlink', 'rename']:
                for line in res.split("\n"):
                    # find the line that contains the relevant button for bar.txt
                    if ("form action" in line and
                        ('value="%s"' % (label,)) in line and
                        'value="bar.txt"' in line):
                        # the form target should use a relative URL
                        foo_url = urllib.quote("%s/uri/%s/" % (ROOT, self._foo_uri))
                        self.failUnlessIn('action="%s"' % foo_url, line)
                        # and the when_done= should too
                        #done_url = urllib.quote(???)
                        #self.failUnlessIn('name="when_done" value="%s"' % done_url, line)

                        # 'unlink' needs to use POST because it directly has a side effect
                        if label == 'unlink':
                            self.failUnlessIn('method="post"', line)
                        break
                else:
                    self.fail("unable to find '%s bar.txt' line" % (label,), res)

            # the DIR reference just points to a URI
            sub_url = ("%s/uri/%s/" % (ROOT, urllib.quote(self._sub_uri)))
            get_sub = ((r'<td>DIR</td>')
                       +r'\s+<td><a href="%s">sub</a></td>' % sub_url)
            self.failUnless(re.search(get_sub, res), res)
        d.addCallback(_check)

        # look at a readonly directory
        d.addCallback(lambda res:
                      self.GET(self.public_url + "/reedownlee", followRedirect=True))
        def _check2(res):
            self.failUnlessIn("(read-only)", res)
            self.failIfIn("Upload a file", res)
        d.addCallback(_check2)

        # and at a directory that contains a readonly directory
        d.addCallback(lambda res:
                      self.GET(self.public_url, followRedirect=True))
        def _check3(res):
            self.failUnless(re.search('<td>DIR-RO</td>'
                                      r'\s+<td><a href="[\.\/]+/uri/URI%3ADIR2-RO%3A[^"]+">reedownlee</a></td>', res), res)
        d.addCallback(_check3)

        # and an empty directory
        d.addCallback(lambda res: self.GET(self.public_url + "/foo/empty/"))
        def _check4(res):
            self.failUnlessIn("directory is empty", res)
            MKDIR_BUTTON_RE=re.compile('<input type="hidden" name="t" value="mkdir" />.*<legend class="freeform-form-label">Create a new directory in this directory</legend>.*<input type="submit" value="Create" />', re.I)
            self.failUnless(MKDIR_BUTTON_RE.search(res), res)
        d.addCallback(_check4)

        # and at a literal directory
        tiny_litdir_uri = "URI:DIR2-LIT:gqytunj2onug64tufqzdcosvkjetutcjkq5gw4tvm5vwszdgnz5hgyzufqydulbshj5x2lbm" # contains one child which is itself also LIT
        d.addCallback(lambda res:
                      self.GET("/uri/" + tiny_litdir_uri + "/", followRedirect=True))
        def _check5(res):
            self.failUnlessIn('(immutable)', res)
            self.failUnless(re.search('<td>FILE</td>'
                                      r'\s+<td><a href="[\.\/]+/file/URI%3ALIT%3Akrugkidfnzsc4/@@named=/short">short</a></td>', res), res)
        d.addCallback(_check5)
        return d

    def test_GET_DIRURL_badtype(self):
        d = self.shouldHTTPError("test_GET_DIRURL_badtype",
                                 400, "Bad Request",
                                 "bad t=bogus",
                                 self.GET,
                                 self.public_url + "/foo?t=bogus")
        return d

    def test_GET_DIRURL_json(self):
        d = self.GET(self.public_url + "/foo?t=json")
        d.addCallback(self.failUnlessIsFooJSON)
        return d

    def test_GET_DIRURL_json_format(self):
        d = self.PUT(self.public_url + \
                     "/foo/sdmf.txt?format=sdmf",
                     self.NEWFILE_CONTENTS * 300000)
        d.addCallback(lambda ignored:
            self.PUT(self.public_url + \
                     "/foo/mdmf.txt?format=mdmf",
                     self.NEWFILE_CONTENTS * 300000))
        # Now we have an MDMF and SDMF file in the directory. If we GET
        # its JSON, we should see their encodings.
        d.addCallback(lambda ignored:
            self.GET(self.public_url + "/foo?t=json"))
        def _got_json(json):
            data = simplejson.loads(json)
            assert data[0] == "dirnode"

            data = data[1]
            kids = data['children']

            mdmf_data = kids['mdmf.txt'][1]
            self.failUnlessIn("format", mdmf_data)
            self.failUnlessEqual(mdmf_data["format"], "MDMF")

            sdmf_data = kids['sdmf.txt'][1]
            self.failUnlessIn("format", sdmf_data)
            self.failUnlessEqual(sdmf_data["format"], "SDMF")
        d.addCallback(_got_json)
        return d


    def test_POST_DIRURL_manifest_no_ophandle(self):
        d = self.shouldFail2(error.Error,
                             "test_POST_DIRURL_manifest_no_ophandle",
                             "400 Bad Request",
                             "slow operation requires ophandle=",
                             self.POST, self.public_url, t="start-manifest")
        return d

    def test_POST_DIRURL_manifest(self):
        d = defer.succeed(None)
        def getman(ignored, output):
            d = self.POST(self.public_url + "/foo/?t=start-manifest&ophandle=125",
                          followRedirect=True)
            d.addCallback(self.wait_for_operation, "125")
            d.addCallback(self.get_operation_results, "125", output)
            return d
        d.addCallback(getman, None)
        def _got_html(manifest):
            self.failUnlessIn("Manifest of SI=", manifest)
            self.failUnlessIn("<td>sub</td>", manifest)
            self.failUnlessIn(self._sub_uri, manifest)
            self.failUnlessIn("<td>sub/baz.txt</td>", manifest)
            self.failUnlessIn(FAVICON_MARKUP, manifest)
        d.addCallback(_got_html)

        # both t=status and unadorned GET should be identical
        d.addCallback(lambda res: self.GET("/operations/125"))
        d.addCallback(_got_html)

        d.addCallback(getman, "html")
        d.addCallback(_got_html)
        d.addCallback(getman, "text")
        def _got_text(manifest):
            self.failUnlessIn("\nsub " + self._sub_uri + "\n", manifest)
            self.failUnlessIn("\nsub/baz.txt URI:CHK:", manifest)
        d.addCallback(_got_text)
        d.addCallback(getman, "JSON")
        def _got_json(res):
            data = res["manifest"]
            got = {}
            for (path_list, cap) in data:
                got[tuple(path_list)] = cap
            self.failUnlessReallyEqual(to_str(got[(u"sub",)]), self._sub_uri)
            self.failUnlessIn((u"sub", u"baz.txt"), got)
            self.failUnlessIn("finished", res)
            self.failUnlessIn("origin", res)
            self.failUnlessIn("storage-index", res)
            self.failUnlessIn("verifycaps", res)
            self.failUnlessIn("stats", res)
        d.addCallback(_got_json)
        return d

    def test_POST_DIRURL_deepsize_no_ophandle(self):
        d = self.shouldFail2(error.Error,
                             "test_POST_DIRURL_deepsize_no_ophandle",
                             "400 Bad Request",
                             "slow operation requires ophandle=",
                             self.POST, self.public_url, t="start-deep-size")
        return d

    def test_POST_DIRURL_deepsize(self):
        d = self.POST(self.public_url + "/foo/?t=start-deep-size&ophandle=126",
                      followRedirect=True)
        d.addCallback(self.wait_for_operation, "126")
        d.addCallback(self.get_operation_results, "126", "json")
        def _got_json(data):
            self.failUnlessReallyEqual(data["finished"], True)
            size = data["size"]
            self.failUnless(size > 1000)
        d.addCallback(_got_json)
        d.addCallback(self.get_operation_results, "126", "text")
        def _got_text(res):
            mo = re.search(r'^size: (\d+)$', res, re.M)
            self.failUnless(mo, res)
            size = int(mo.group(1))
            # with directories, the size varies.
            self.failUnless(size > 1000)
        d.addCallback(_got_text)
        return d

    def test_POST_DIRURL_deepstats_no_ophandle(self):
        d = self.shouldFail2(error.Error,
                             "test_POST_DIRURL_deepstats_no_ophandle",
                             "400 Bad Request",
                             "slow operation requires ophandle=",
                             self.POST, self.public_url, t="start-deep-stats")
        return d

    def test_POST_DIRURL_deepstats(self):
        d = self.POST(self.public_url + "/foo/?t=start-deep-stats&ophandle=127",
                      followRedirect=True)
        d.addCallback(self.wait_for_operation, "127")
        d.addCallback(self.get_operation_results, "127", "json")
        def _got_json(stats):
            expected = {"count-immutable-files": 3,
                        "count-mutable-files": 2,
                        "count-literal-files": 0,
                        "count-files": 5,
                        "count-directories": 3,
                        "size-immutable-files": 57,
                        "size-literal-files": 0,
                        #"size-directories": 1912, # varies
                        #"largest-directory": 1590,
                        "largest-directory-children": 7,
                        "largest-immutable-file": 19,
                        }
            for k,v in expected.iteritems():
                self.failUnlessReallyEqual(stats[k], v,
                                           "stats[%s] was %s, not %s" %
                                           (k, stats[k], v))
            self.failUnlessReallyEqual(stats["size-files-histogram"],
                                       [ [11, 31, 3] ])
        d.addCallback(_got_json)
        return d

    def test_POST_DIRURL_stream_manifest(self):
        d = self.POST(self.public_url + "/foo/?t=stream-manifest")
        def _check(res):
            self.failUnless(res.endswith("\n"))
            units = [simplejson.loads(t) for t in res[:-1].split("\n")]
            self.failUnlessReallyEqual(len(units), 9)
            self.failUnlessEqual(units[-1]["type"], "stats")
            first = units[0]
            self.failUnlessEqual(first["path"], [])
            self.failUnlessReallyEqual(to_str(first["cap"]), self._foo_uri)
            self.failUnlessEqual(first["type"], "directory")
            baz = [u for u in units[:-1] if to_str(u["cap"]) == self._baz_file_uri][0]
            self.failUnlessEqual(baz["path"], ["sub", "baz.txt"])
            self.failIfEqual(baz["storage-index"], None)
            self.failIfEqual(baz["verifycap"], None)
            self.failIfEqual(baz["repaircap"], None)
            # XXX: Add quux and baz to this test.
            return
        d.addCallback(_check)
        return d

    def test_GET_DIRURL_uri(self):
        d = self.GET(self.public_url + "/foo?t=uri")
        def _check(res):
            self.failUnlessReallyEqual(to_str(res), self._foo_uri)
        d.addCallback(_check)
        return d

    def test_GET_DIRURL_readonly_uri(self):
        d = self.GET(self.public_url + "/foo?t=readonly-uri")
        def _check(res):
            self.failUnlessReallyEqual(to_str(res), self._foo_readonly_uri)
        d.addCallback(_check)
        return d

    def test_PUT_NEWDIRURL(self):
        d = self.PUT(self.public_url + "/foo/newdir?t=mkdir", "")
        d.addCallback(lambda res:
                      self.failUnlessNodeHasChild(self._foo_node, u"newdir"))
        d.addCallback(lambda res: self._foo_node.get(u"newdir"))
        d.addCallback(self.failUnlessNodeKeysAre, [])
        return d

    def test_PUT_NEWDIRURL_mdmf(self):
        d = self.PUT(self.public_url + "/foo/newdir?t=mkdir&format=mdmf", "")
        d.addCallback(lambda res:
                      self.failUnlessNodeHasChild(self._foo_node, u"newdir"))
        d.addCallback(lambda res: self._foo_node.get(u"newdir"))
        d.addCallback(lambda node:
            self.failUnlessEqual(node._node.get_version(), MDMF_VERSION))
        return d

    def test_PUT_NEWDIRURL_sdmf(self):
        d = self.PUT(self.public_url + "/foo/newdir?t=mkdir&format=sdmf",
                     "")
        d.addCallback(lambda res:
                      self.failUnlessNodeHasChild(self._foo_node, u"newdir"))
        d.addCallback(lambda res: self._foo_node.get(u"newdir"))
        d.addCallback(lambda node:
            self.failUnlessEqual(node._node.get_version(), SDMF_VERSION))
        return d

    def test_PUT_NEWDIRURL_bad_format(self):
        return self.shouldHTTPError("PUT_NEWDIRURL_bad_format",
                                    400, "Bad Request", "Unknown format: foo",
                                    self.PUT, self.public_url +
                                    "/foo/newdir=?t=mkdir&format=foo", "")

    def test_POST_NEWDIRURL(self):
        d = self.POST2(self.public_url + "/foo/newdir?t=mkdir", "")
        d.addCallback(lambda res:
                      self.failUnlessNodeHasChild(self._foo_node, u"newdir"))
        d.addCallback(lambda res: self._foo_node.get(u"newdir"))
        d.addCallback(self.failUnlessNodeKeysAre, [])
        return d

    def test_POST_NEWDIRURL_mdmf(self):
        d = self.POST2(self.public_url + "/foo/newdir?t=mkdir&format=mdmf", "")
        d.addCallback(lambda res:
                      self.failUnlessNodeHasChild(self._foo_node, u"newdir"))
        d.addCallback(lambda res: self._foo_node.get(u"newdir"))
        d.addCallback(lambda node:
            self.failUnlessEqual(node._node.get_version(), MDMF_VERSION))
        return d

    def test_POST_NEWDIRURL_sdmf(self):
        d = self.POST2(self.public_url + "/foo/newdir?t=mkdir&format=sdmf", "")
        d.addCallback(lambda res:
            self.failUnlessNodeHasChild(self._foo_node, u"newdir"))
        d.addCallback(lambda res: self._foo_node.get(u"newdir"))
        d.addCallback(lambda node:
            self.failUnlessEqual(node._node.get_version(), SDMF_VERSION))
        return d

    def test_POST_NEWDIRURL_bad_format(self):
        return self.shouldHTTPError("POST_NEWDIRURL_bad_format",
                                    400, "Bad Request", "Unknown format: foo",
                                    self.POST2, self.public_url + \
                                    "/foo/newdir?t=mkdir&format=foo", "")

    def test_POST_NEWDIRURL_emptyname(self):
        # an empty pathname component (i.e. a double-slash) is disallowed
        d = self.shouldFail2(error.Error, "POST_NEWDIRURL_emptyname",
                             "400 Bad Request",
                             "The webapi does not allow empty pathname components, i.e. a double slash",
                             self.POST, self.public_url + "//?t=mkdir")
        return d

    def _do_POST_NEWDIRURL_initial_children_test(self, version=None):
        (newkids, caps) = self._create_initial_children()
        query = "/foo/newdir?t=mkdir-with-children"
        if version == MDMF_VERSION:
            query += "&format=mdmf"
        elif version == SDMF_VERSION:
            query += "&format=sdmf"
        else:
            version = SDMF_VERSION # for later
        d = self.POST2(self.public_url + query,
                       simplejson.dumps(newkids))
        def _check(uri):
            n = self.s.create_node_from_uri(uri.strip())
            d2 = self.failUnlessNodeKeysAre(n, newkids.keys())
            self.failUnlessEqual(n._node.get_version(), version)
            d2.addCallback(lambda ign:
                           self.failUnlessROChildURIIs(n, u"child-imm",
                                                       caps['filecap1']))
            d2.addCallback(lambda ign:
                           self.failUnlessRWChildURIIs(n, u"child-mutable",
                                                       caps['filecap2']))
            d2.addCallback(lambda ign:
                           self.failUnlessROChildURIIs(n, u"child-mutable-ro",
                                                       caps['filecap3']))
            d2.addCallback(lambda ign:
                           self.failUnlessROChildURIIs(n, u"unknownchild-ro",
                                                       caps['unknown_rocap']))
            d2.addCallback(lambda ign:
                           self.failUnlessRWChildURIIs(n, u"unknownchild-rw",
                                                       caps['unknown_rwcap']))
            d2.addCallback(lambda ign:
                           self.failUnlessROChildURIIs(n, u"unknownchild-imm",
                                                       caps['unknown_immcap']))
            d2.addCallback(lambda ign:
                           self.failUnlessRWChildURIIs(n, u"dirchild",
                                                       caps['dircap']))
            d2.addCallback(lambda ign:
                           self.failUnlessROChildURIIs(n, u"dirchild-lit",
                                                       caps['litdircap']))
            d2.addCallback(lambda ign:
                           self.failUnlessROChildURIIs(n, u"dirchild-empty",
                                                       caps['emptydircap']))
            return d2
        d.addCallback(_check)
        d.addCallback(lambda res:
                      self.failUnlessNodeHasChild(self._foo_node, u"newdir"))
        d.addCallback(lambda res: self._foo_node.get(u"newdir"))
        d.addCallback(self.failUnlessNodeKeysAre, newkids.keys())
        d.addCallback(lambda res: self._foo_node.get(u"newdir"))
        d.addCallback(self.failUnlessROChildURIIs, u"child-imm", caps['filecap1'])
        return d

    def test_POST_NEWDIRURL_initial_children(self):
        return self._do_POST_NEWDIRURL_initial_children_test()

    def test_POST_NEWDIRURL_initial_children_mdmf(self):
        return self._do_POST_NEWDIRURL_initial_children_test(MDMF_VERSION)

    def test_POST_NEWDIRURL_initial_children_sdmf(self):
        return self._do_POST_NEWDIRURL_initial_children_test(SDMF_VERSION)

    def test_POST_NEWDIRURL_initial_children_bad_format(self):
        (newkids, caps) = self._create_initial_children()
        return self.shouldHTTPError("POST_NEWDIRURL_initial_children_bad_format",
                                    400, "Bad Request", "Unknown format: foo",
                                    self.POST2, self.public_url + \
                                    "/foo/newdir?t=mkdir-with-children&format=foo",
                                    simplejson.dumps(newkids))

    def test_POST_NEWDIRURL_immutable(self):
        (newkids, caps) = self._create_immutable_children()
        d = self.POST2(self.public_url + "/foo/newdir?t=mkdir-immutable",
                       simplejson.dumps(newkids))
        def _check(uri):
            n = self.s.create_node_from_uri(uri.strip())
            d2 = self.failUnlessNodeKeysAre(n, newkids.keys())
            d2.addCallback(lambda ign:
                           self.failUnlessROChildURIIs(n, u"child-imm",
                                                       caps['filecap1']))
            d2.addCallback(lambda ign:
                           self.failUnlessROChildURIIs(n, u"unknownchild-imm",
                                                       caps['unknown_immcap']))
            d2.addCallback(lambda ign:
                           self.failUnlessROChildURIIs(n, u"dirchild-imm",
                                                       caps['immdircap']))
            d2.addCallback(lambda ign:
                           self.failUnlessROChildURIIs(n, u"dirchild-lit",
                                                       caps['litdircap']))
            d2.addCallback(lambda ign:
                           self.failUnlessROChildURIIs(n, u"dirchild-empty",
                                                       caps['emptydircap']))
            return d2
        d.addCallback(_check)
        d.addCallback(lambda res:
                      self.failUnlessNodeHasChild(self._foo_node, u"newdir"))
        d.addCallback(lambda res: self._foo_node.get(u"newdir"))
        d.addCallback(self.failUnlessNodeKeysAre, newkids.keys())
        d.addCallback(lambda res: self._foo_node.get(u"newdir"))
        d.addCallback(self.failUnlessROChildURIIs, u"child-imm", caps['filecap1'])
        d.addCallback(lambda res: self._foo_node.get(u"newdir"))
        d.addCallback(self.failUnlessROChildURIIs, u"unknownchild-imm", caps['unknown_immcap'])
        d.addCallback(lambda res: self._foo_node.get(u"newdir"))
        d.addCallback(self.failUnlessROChildURIIs, u"dirchild-imm", caps['immdircap'])
        d.addCallback(lambda res: self._foo_node.get(u"newdir"))
        d.addCallback(self.failUnlessROChildURIIs, u"dirchild-lit", caps['litdircap'])
        d.addCallback(lambda res: self._foo_node.get(u"newdir"))
        d.addCallback(self.failUnlessROChildURIIs, u"dirchild-empty", caps['emptydircap'])
        d.addErrback(self.explain_web_error)
        return d

    def test_POST_NEWDIRURL_immutable_bad(self):
        (newkids, caps) = self._create_initial_children()
        d = self.shouldFail2(error.Error, "test_POST_NEWDIRURL_immutable_bad",
                             "400 Bad Request",
                             "needed to be immutable but was not",
                             self.POST2,
                             self.public_url + "/foo/newdir?t=mkdir-immutable",
                             simplejson.dumps(newkids))
        return d

    def test_PUT_NEWDIRURL_exists(self):
        d = self.PUT(self.public_url + "/foo/sub?t=mkdir", "")
        d.addCallback(lambda res:
                      self.failUnlessNodeHasChild(self._foo_node, u"sub"))
        d.addCallback(lambda res: self._foo_node.get(u"sub"))
        d.addCallback(self.failUnlessNodeKeysAre, [u"baz.txt"])
        return d

    def test_PUT_NEWDIRURL_blocked(self):
        d = self.shouldFail2(error.Error, "PUT_NEWDIRURL_blocked",
                             "409 Conflict", "Unable to create directory 'bar.txt': a file was in the way",
                             self.PUT,
                             self.public_url + "/foo/bar.txt/sub?t=mkdir", "")
        d.addCallback(lambda res:
                      self.failUnlessNodeHasChild(self._foo_node, u"sub"))
        d.addCallback(lambda res: self._foo_node.get(u"sub"))
        d.addCallback(self.failUnlessNodeKeysAre, [u"baz.txt"])
        return d

    def test_PUT_NEWDIRURL_mkdirs(self):
        d = self.PUT(self.public_url + "/foo/subdir/newdir?t=mkdir", "")
        d.addCallback(lambda res:
                      self.failIfNodeHasChild(self._foo_node, u"newdir"))
        d.addCallback(lambda res:
                      self.failUnlessNodeHasChild(self._foo_node, u"subdir"))
        d.addCallback(lambda res:
                      self._foo_node.get_child_at_path(u"subdir/newdir"))
        d.addCallback(self.failUnlessNodeKeysAre, [])
        return d

    def test_PUT_NEWDIRURL_mkdirs_mdmf(self):
        d = self.PUT(self.public_url + "/foo/subdir/newdir?t=mkdir&format=mdmf", "")
        d.addCallback(lambda ignored:
            self.failUnlessNodeHasChild(self._foo_node, u"subdir"))
        d.addCallback(lambda ignored:
            self.failIfNodeHasChild(self._foo_node, u"newdir"))
        d.addCallback(lambda ignored:
            self._foo_node.get_child_at_path(u"subdir"))
        def _got_subdir(subdir):
            # XXX: What we want?
            #self.failUnlessEqual(subdir._node.get_version(), MDMF_VERSION)
            self.failUnlessNodeHasChild(subdir, u"newdir")
            return subdir.get_child_at_path(u"newdir")
        d.addCallback(_got_subdir)
        d.addCallback(lambda newdir:
            self.failUnlessEqual(newdir._node.get_version(), MDMF_VERSION))
        return d

    def test_PUT_NEWDIRURL_mkdirs_sdmf(self):
        d = self.PUT(self.public_url + "/foo/subdir/newdir?t=mkdir&format=sdmf", "")
        d.addCallback(lambda ignored:
            self.failUnlessNodeHasChild(self._foo_node, u"subdir"))
        d.addCallback(lambda ignored:
            self.failIfNodeHasChild(self._foo_node, u"newdir"))
        d.addCallback(lambda ignored:
            self._foo_node.get_child_at_path(u"subdir"))
        def _got_subdir(subdir):
            # XXX: What we want?
            #self.failUnlessEqual(subdir._node.get_version(), MDMF_VERSION)
            self.failUnlessNodeHasChild(subdir, u"newdir")
            return subdir.get_child_at_path(u"newdir")
        d.addCallback(_got_subdir)
        d.addCallback(lambda newdir:
            self.failUnlessEqual(newdir._node.get_version(), SDMF_VERSION))
        return d

    def test_PUT_NEWDIRURL_mkdirs_bad_format(self):
        return self.shouldHTTPError("PUT_NEWDIRURL_mkdirs_bad_format",
                                    400, "Bad Request", "Unknown format: foo",
                                    self.PUT, self.public_url + \
                                    "/foo/subdir/newdir?t=mkdir&format=foo",
                                    "")

    def test_DELETE_DIRURL(self):
        d = self.DELETE(self.public_url + "/foo")
        d.addCallback(lambda res:
                      self.failIfNodeHasChild(self.public_root, u"foo"))
        return d

    def test_DELETE_DIRURL_missing(self):
        d = self.DELETE(self.public_url + "/foo/missing")
        d.addBoth(self.should404, "test_DELETE_DIRURL_missing")
        d.addCallback(lambda res:
                      self.failUnlessNodeHasChild(self.public_root, u"foo"))
        return d

    def test_DELETE_DIRURL_missing2(self):
        d = self.DELETE(self.public_url + "/missing")
        d.addBoth(self.should404, "test_DELETE_DIRURL_missing2")
        return d

    def dump_root(self):
        print "NODEWALK"
        w = webish.DirnodeWalkerMixin()
        def visitor(childpath, childnode, metadata):
            print childpath
        d = w.walk(self.public_root, visitor)
        return d

    def failUnlessNodeKeysAre(self, node, expected_keys):
        for k in expected_keys:
            assert isinstance(k, unicode)
        d = node.list()
        def _check(children):
            self.failUnlessReallyEqual(sorted(children.keys()), sorted(expected_keys))
        d.addCallback(_check)
        return d
    def failUnlessNodeHasChild(self, node, name):
        assert isinstance(name, unicode)
        d = node.list()
        def _check(children):
            self.failUnlessIn(name, children)
        d.addCallback(_check)
        return d
    def failIfNodeHasChild(self, node, name):
        assert isinstance(name, unicode)
        d = node.list()
        def _check(children):
            self.failIfIn(name, children)
        d.addCallback(_check)
        return d

    def failUnlessChildContentsAre(self, node, name, expected_contents):
        assert isinstance(name, unicode)
        d = node.get_child_at_path(name)
        d.addCallback(lambda node: download_to_data(node))
        def _check(contents):
            self.failUnlessReallyEqual(contents, expected_contents)
        d.addCallback(_check)
        return d

    def failUnlessMutableChildContentsAre(self, node, name, expected_contents):
        assert isinstance(name, unicode)
        d = node.get_child_at_path(name)
        d.addCallback(lambda node: node.download_best_version())
        def _check(contents):
            self.failUnlessReallyEqual(contents, expected_contents)
        d.addCallback(_check)
        return d

    def failUnlessRWChildURIIs(self, node, name, expected_uri):
        assert isinstance(name, unicode)
        d = node.get_child_at_path(name)
        def _check(child):
            self.failUnless(child.is_unknown() or not child.is_readonly())
            self.failUnlessReallyEqual(child.get_uri(), expected_uri.strip())
            self.failUnlessReallyEqual(child.get_write_uri(), expected_uri.strip())
            expected_ro_uri = self._make_readonly(expected_uri)
            if expected_ro_uri:
                self.failUnlessReallyEqual(child.get_readonly_uri(), expected_ro_uri.strip())
        d.addCallback(_check)
        return d

    def failUnlessROChildURIIs(self, node, name, expected_uri):
        assert isinstance(name, unicode)
        d = node.get_child_at_path(name)
        def _check(child):
            self.failUnless(child.is_unknown() or child.is_readonly())
            self.failUnlessReallyEqual(child.get_write_uri(), None)
            self.failUnlessReallyEqual(child.get_uri(), expected_uri.strip())
            self.failUnlessReallyEqual(child.get_readonly_uri(), expected_uri.strip())
        d.addCallback(_check)
        return d

    def failUnlessURIMatchesRWChild(self, got_uri, node, name):
        assert isinstance(name, unicode)
        d = node.get_child_at_path(name)
        def _check(child):
            self.failUnless(child.is_unknown() or not child.is_readonly())
            self.failUnlessReallyEqual(child.get_uri(), got_uri.strip())
            self.failUnlessReallyEqual(child.get_write_uri(), got_uri.strip())
            expected_ro_uri = self._make_readonly(got_uri)
            if expected_ro_uri:
                self.failUnlessReallyEqual(child.get_readonly_uri(), expected_ro_uri.strip())
        d.addCallback(_check)
        return d

    def failUnlessURIMatchesROChild(self, got_uri, node, name):
        assert isinstance(name, unicode)
        d = node.get_child_at_path(name)
        def _check(child):
            self.failUnless(child.is_unknown() or child.is_readonly())
            self.failUnlessReallyEqual(child.get_write_uri(), None)
            self.failUnlessReallyEqual(got_uri.strip(), child.get_uri())
            self.failUnlessReallyEqual(got_uri.strip(), child.get_readonly_uri())
        d.addCallback(_check)
        return d

    def failUnlessCHKURIHasContents(self, got_uri, contents):
        self.failUnless(self.get_all_contents()[got_uri] == contents)

    def test_POST_upload(self):
        d = self.POST(self.public_url + "/foo", t="upload",
                      file=("new.txt", self.NEWFILE_CONTENTS))
        fn = self._foo_node
        d.addCallback(self.failUnlessURIMatchesROChild, fn, u"new.txt")
        d.addCallback(lambda res:
                      self.failUnlessChildContentsAre(fn, u"new.txt",
                                                      self.NEWFILE_CONTENTS))
        return d

    def test_POST_upload_unicode(self):
        filename = u"n\u00e9wer.txt" # n e-acute w e r . t x t
        d = self.POST(self.public_url + "/foo", t="upload",
                      file=(filename, self.NEWFILE_CONTENTS))
        fn = self._foo_node
        d.addCallback(self.failUnlessURIMatchesROChild, fn, filename)
        d.addCallback(lambda res:
                      self.failUnlessChildContentsAre(fn, filename,
                                                      self.NEWFILE_CONTENTS))
        target_url = self.public_url + "/foo/" + filename.encode("utf-8")
        d.addCallback(lambda res: self.GET(target_url))
        d.addCallback(lambda contents: self.failUnlessReallyEqual(contents,
                                                                  self.NEWFILE_CONTENTS,
                                                                  contents))
        return d

    def test_POST_upload_unicode_named(self):
        filename = u"n\u00e9wer.txt" # n e-acute w e r . t x t
        d = self.POST(self.public_url + "/foo", t="upload",
                      name=filename,
                      file=("overridden", self.NEWFILE_CONTENTS))
        fn = self._foo_node
        d.addCallback(self.failUnlessURIMatchesROChild, fn, filename)
        d.addCallback(lambda res:
                      self.failUnlessChildContentsAre(fn, filename,
                                                      self.NEWFILE_CONTENTS))
        target_url = self.public_url + "/foo/" + filename.encode("utf-8")
        d.addCallback(lambda res: self.GET(target_url))
        d.addCallback(lambda contents: self.failUnlessReallyEqual(contents,
                                                                  self.NEWFILE_CONTENTS,
                                                                  contents))
        return d

    def test_POST_upload_no_link(self):
        d = self.POST("/uri", t="upload",
                      file=("new.txt", self.NEWFILE_CONTENTS))
        def _check_upload_results(page):
            # this should be a page which describes the results of the upload
            # that just finished.
            self.failUnlessIn("Upload Results:", page)
            self.failUnlessIn("URI:", page)
            uri_re = re.compile("URI: <tt><span>(.*)</span>")
            mo = uri_re.search(page)
            self.failUnless(mo, page)
            new_uri = mo.group(1)
            return new_uri
        d.addCallback(_check_upload_results)
        d.addCallback(self.failUnlessCHKURIHasContents, self.NEWFILE_CONTENTS)
        return d

    def test_POST_upload_no_link_whendone(self):
        d = self.POST("/uri", t="upload", when_done="/",
                      file=("new.txt", self.NEWFILE_CONTENTS))
        d.addBoth(self.shouldRedirect, "/")
        return d

    def shouldRedirect2(self, which, checker, callable, *args, **kwargs):
        d = defer.maybeDeferred(callable, *args, **kwargs)
        def done(res):
            if isinstance(res, failure.Failure):
                res.trap(error.PageRedirect)
                statuscode = res.value.status
                target = res.value.location
                return checker(statuscode, target)
            self.fail("%s: callable was supposed to redirect, not return '%s'"
                      % (which, res))
        d.addBoth(done)
        return d

    def test_POST_upload_no_link_whendone_results(self):
        def check(statuscode, target):
            self.failUnlessReallyEqual(statuscode, str(http.FOUND))
            self.failUnless(target.startswith(self.webish_url), target)
            return client.getPage(target, method="GET")
        d = self.shouldRedirect2("test_POST_upload_no_link_whendone_results",
                                 check,
                                 self.POST, "/uri", t="upload",
                                 when_done="/uri/%(uri)s",
                                 file=("new.txt", self.NEWFILE_CONTENTS))
        d.addCallback(lambda res:
                      self.failUnlessReallyEqual(res, self.NEWFILE_CONTENTS))
        return d

    def test_POST_upload_no_link_mutable(self):
        d = self.POST("/uri", t="upload", mutable="true",
                      file=("new.txt", self.NEWFILE_CONTENTS))
        def _check(filecap):
            filecap = filecap.strip()
            self.failUnless(filecap.startswith("URI:SSK:"), filecap)
            self.filecap = filecap
            u = uri.WriteableSSKFileURI.init_from_string(filecap)
            self.failUnlessIn(u.get_storage_index(), self.get_all_contents())
            n = self.s.create_node_from_uri(filecap)
            return n.download_best_version()
        d.addCallback(_check)
        def _check2(data):
            self.failUnlessReallyEqual(data, self.NEWFILE_CONTENTS)
            return self.GET("/uri/%s" % urllib.quote(self.filecap))
        d.addCallback(_check2)
        def _check3(data):
            self.failUnlessReallyEqual(data, self.NEWFILE_CONTENTS)
            return self.GET("/file/%s" % urllib.quote(self.filecap))
        d.addCallback(_check3)
        def _check4(data):
            self.failUnlessReallyEqual(data, self.NEWFILE_CONTENTS)
        d.addCallback(_check4)
        return d

    def test_POST_upload_no_link_mutable_toobig(self):
        # The SDMF size limit is no longer in place, so we should be
        # able to upload mutable files that are as large as we want them
        # to be.
        d = self.POST("/uri", t="upload", mutable="true",
                      file=("new.txt", "b" * (self.s.MUTABLE_SIZELIMIT + 1)))
<<<<<<< HEAD
        return d


    def test_POST_upload_format_unlinked(self):
        def _check_upload_unlinked(ign, format, uri_prefix):
            filename = format + ".txt"
            d = self.POST("/uri?t=upload&format=" + format,
                          file=(filename, self.NEWFILE_CONTENTS * 300000))
            def _got_results(results):
                if format.upper() in ("SDMF", "MDMF"):
                    # webapi.rst says this returns a filecap
                    filecap = results
                else:
                    # for immutable, it returns an "upload results page", and
                    # the filecap is buried inside
                    line = [l for l in results.split("\n") if "URI: " in l][0]
                    mo = re.search(r'<span>([^<]+)</span>', line)
                    filecap = mo.group(1)
                self.failUnless(filecap.startswith(uri_prefix),
                                (uri_prefix, filecap))
                return self.GET("/uri/%s?t=json" % filecap)
            d.addCallback(_got_results)
            def _got_json(json):
                data = simplejson.loads(json)
                data = data[1]
                self.failUnlessIn("format", data)
                self.failUnlessEqual(data["format"], format.upper())
            d.addCallback(_got_json)
            return d
        d = defer.succeed(None)
        d.addCallback(_check_upload_unlinked, "chk", "URI:CHK")
        d.addCallback(_check_upload_unlinked, "CHK", "URI:CHK")
        d.addCallback(_check_upload_unlinked, "sdmf", "URI:SSK")
        d.addCallback(_check_upload_unlinked, "mdmf", "URI:MDMF")
        return d

    def test_POST_upload_bad_format_unlinked(self):
        return self.shouldHTTPError("POST_upload_bad_format_unlinked",
                                    400, "Bad Request", "Unknown format: foo",
                                    self.POST,
                                    "/uri?t=upload&format=foo",
                                    file=("foo.txt", self.NEWFILE_CONTENTS * 300000))

    def test_POST_upload_format(self):
        def _check_upload(ign, format, uri_prefix, fn=None):
            filename = format + ".txt"
            d = self.POST(self.public_url +
                          "/foo?t=upload&format=" + format,
                          file=(filename, self.NEWFILE_CONTENTS * 300000))
            def _got_filecap(filecap):
                if fn is not None:
                    filenameu = unicode(filename)
                    self.failUnlessURIMatchesRWChild(filecap, fn, filenameu)
                self.failUnless(filecap.startswith(uri_prefix))
                return self.GET(self.public_url + "/foo/%s?t=json" % filename)
            d.addCallback(_got_filecap)
            def _got_json(json):
                data = simplejson.loads(json)
                data = data[1]
                self.failUnlessIn("format", data)
                self.failUnlessEqual(data["format"], format.upper())
            d.addCallback(_got_json)
            return d

        d = defer.succeed(None)
        d.addCallback(_check_upload, "chk", "URI:CHK")
        d.addCallback(_check_upload, "sdmf", "URI:SSK", self._foo_node)
        d.addCallback(_check_upload, "mdmf", "URI:MDMF")
        d.addCallback(_check_upload, "MDMF", "URI:MDMF")
        return d

=======
        return d


    def test_POST_upload_format_unlinked(self):
        def _check_upload_unlinked(ign, format, uri_prefix):
            filename = format + ".txt"
            d = self.POST("/uri?t=upload&format=" + format,
                          file=(filename, self.NEWFILE_CONTENTS * 300000))
            def _got_results(results):
                if format.upper() in ("SDMF", "MDMF"):
                    # webapi.rst says this returns a filecap
                    filecap = results
                else:
                    # for immutable, it returns an "upload results page", and
                    # the filecap is buried inside
                    line = [l for l in results.split("\n") if "URI: " in l][0]
                    mo = re.search(r'<span>([^<]+)</span>', line)
                    filecap = mo.group(1)
                self.failUnless(filecap.startswith(uri_prefix),
                                (uri_prefix, filecap))
                return self.GET("/uri/%s?t=json" % filecap)
            d.addCallback(_got_results)
            def _got_json(json):
                data = simplejson.loads(json)
                data = data[1]
                self.failUnlessIn("format", data)
                self.failUnlessEqual(data["format"], format.upper())
            d.addCallback(_got_json)
            return d
        d = defer.succeed(None)
        d.addCallback(_check_upload_unlinked, "chk", "URI:CHK")
        d.addCallback(_check_upload_unlinked, "CHK", "URI:CHK")
        d.addCallback(_check_upload_unlinked, "sdmf", "URI:SSK")
        d.addCallback(_check_upload_unlinked, "mdmf", "URI:MDMF")
        return d

    def test_POST_upload_bad_format_unlinked(self):
        return self.shouldHTTPError("POST_upload_bad_format_unlinked",
                                    400, "Bad Request", "Unknown format: foo",
                                    self.POST,
                                    "/uri?t=upload&format=foo",
                                    file=("foo.txt", self.NEWFILE_CONTENTS * 300000))

    def test_POST_upload_format(self):
        def _check_upload(ign, format, uri_prefix, fn=None):
            filename = format + ".txt"
            d = self.POST(self.public_url +
                          "/foo?t=upload&format=" + format,
                          file=(filename, self.NEWFILE_CONTENTS * 300000))
            def _got_filecap(filecap):
                if fn is not None:
                    filenameu = unicode(filename)
                    self.failUnlessURIMatchesRWChild(filecap, fn, filenameu)
                self.failUnless(filecap.startswith(uri_prefix))
                return self.GET(self.public_url + "/foo/%s?t=json" % filename)
            d.addCallback(_got_filecap)
            def _got_json(json):
                data = simplejson.loads(json)
                data = data[1]
                self.failUnlessIn("format", data)
                self.failUnlessEqual(data["format"], format.upper())
            d.addCallback(_got_json)
            return d

        d = defer.succeed(None)
        d.addCallback(_check_upload, "chk", "URI:CHK")
        d.addCallback(_check_upload, "sdmf", "URI:SSK", self._foo_node)
        d.addCallback(_check_upload, "mdmf", "URI:MDMF")
        d.addCallback(_check_upload, "MDMF", "URI:MDMF")
        return d

>>>>>>> 64c3d4b9
    def test_POST_upload_bad_format(self):
        return self.shouldHTTPError("POST_upload_bad_format",
                                    400, "Bad Request", "Unknown format: foo",
                                    self.POST, self.public_url + \
                                    "/foo?t=upload&format=foo",
                                    file=("foo.txt", self.NEWFILE_CONTENTS * 300000))

    def test_POST_upload_mutable(self):
        # this creates a mutable file
        d = self.POST(self.public_url + "/foo", t="upload", mutable="true",
                      file=("new.txt", self.NEWFILE_CONTENTS))
        fn = self._foo_node
        d.addCallback(self.failUnlessURIMatchesRWChild, fn, u"new.txt")
        d.addCallback(lambda res:
                      self.failUnlessMutableChildContentsAre(fn, u"new.txt",
                                                             self.NEWFILE_CONTENTS))
        d.addCallback(lambda res: self._foo_node.get(u"new.txt"))
        def _got(newnode):
            self.failUnless(IMutableFileNode.providedBy(newnode))
            self.failUnless(newnode.is_mutable())
            self.failIf(newnode.is_readonly())
            self._mutable_node = newnode
            self._mutable_uri = newnode.get_uri()
        d.addCallback(_got)

        # now upload it again and make sure that the URI doesn't change
        NEWER_CONTENTS = self.NEWFILE_CONTENTS + "newer\n"
        d.addCallback(lambda res:
                      self.POST(self.public_url + "/foo", t="upload",
                                mutable="true",
                                file=("new.txt", NEWER_CONTENTS)))
        d.addCallback(self.failUnlessURIMatchesRWChild, fn, u"new.txt")
        d.addCallback(lambda res:
                      self.failUnlessMutableChildContentsAre(fn, u"new.txt",
                                                             NEWER_CONTENTS))
        d.addCallback(lambda res: self._foo_node.get(u"new.txt"))
        def _got2(newnode):
            self.failUnless(IMutableFileNode.providedBy(newnode))
            self.failUnless(newnode.is_mutable())
            self.failIf(newnode.is_readonly())
            self.failUnlessReallyEqual(self._mutable_uri, newnode.get_uri())
        d.addCallback(_got2)

        # upload a second time, using PUT instead of POST
        NEW2_CONTENTS = NEWER_CONTENTS + "overwrite with PUT\n"
        d.addCallback(lambda res:
                      self.PUT(self.public_url + "/foo/new.txt", NEW2_CONTENTS))
        d.addCallback(self.failUnlessURIMatchesRWChild, fn, u"new.txt")
        d.addCallback(lambda res:
                      self.failUnlessMutableChildContentsAre(fn, u"new.txt",
                                                             NEW2_CONTENTS))

        # finally list the directory, since mutable files are displayed
        # slightly differently

        d.addCallback(lambda res:
                      self.GET(self.public_url + "/foo/",
                               followRedirect=True))
        def _check_page(res):
            # TODO: assert more about the contents
            self.failUnlessIn("SSK", res)
            return res
        d.addCallback(_check_page)

        d.addCallback(lambda res: self._foo_node.get(u"new.txt"))
        def _got3(newnode):
            self.failUnless(IMutableFileNode.providedBy(newnode))
            self.failUnless(newnode.is_mutable())
            self.failIf(newnode.is_readonly())
            self.failUnlessReallyEqual(self._mutable_uri, newnode.get_uri())
        d.addCallback(_got3)

        # look at the JSON form of the enclosing directory
        d.addCallback(lambda res:
                      self.GET(self.public_url + "/foo/?t=json",
                               followRedirect=True))
        def _check_page_json(res):
            parsed = simplejson.loads(res)
            self.failUnlessEqual(parsed[0], "dirnode")
            children = dict( [(unicode(name),value)
                              for (name,value)
                              in parsed[1]["children"].iteritems()] )
            self.failUnlessIn(u"new.txt", children)
            new_json = children[u"new.txt"]
            self.failUnlessEqual(new_json[0], "filenode")
            self.failUnless(new_json[1]["mutable"])
            self.failUnlessReallyEqual(to_str(new_json[1]["rw_uri"]), self._mutable_uri)
            ro_uri = self._mutable_node.get_readonly().to_string()
            self.failUnlessReallyEqual(to_str(new_json[1]["ro_uri"]), ro_uri)
        d.addCallback(_check_page_json)

        # and the JSON form of the file
        d.addCallback(lambda res:
                      self.GET(self.public_url + "/foo/new.txt?t=json"))
        def _check_file_json(res):
            parsed = simplejson.loads(res)
            self.failUnlessEqual(parsed[0], "filenode")
            self.failUnless(parsed[1]["mutable"])
            self.failUnlessReallyEqual(to_str(parsed[1]["rw_uri"]), self._mutable_uri)
            ro_uri = self._mutable_node.get_readonly().to_string()
            self.failUnlessReallyEqual(to_str(parsed[1]["ro_uri"]), ro_uri)
        d.addCallback(_check_file_json)

        # and look at t=uri and t=readonly-uri
        d.addCallback(lambda res:
                      self.GET(self.public_url + "/foo/new.txt?t=uri"))
        d.addCallback(lambda res: self.failUnlessReallyEqual(res, self._mutable_uri))
        d.addCallback(lambda res:
                      self.GET(self.public_url + "/foo/new.txt?t=readonly-uri"))
        def _check_ro_uri(res):
            ro_uri = self._mutable_node.get_readonly().to_string()
            self.failUnlessReallyEqual(res, ro_uri)
        d.addCallback(_check_ro_uri)

        # make sure we can get to it from /uri/URI
        d.addCallback(lambda res:
                      self.GET("/uri/%s" % urllib.quote(self._mutable_uri)))
        d.addCallback(lambda res:
                      self.failUnlessReallyEqual(res, NEW2_CONTENTS))

        # and that HEAD computes the size correctly
        d.addCallback(lambda res:
                      self.HEAD(self.public_url + "/foo/new.txt",
                                return_response=True))
        def _got_headers((res, status, headers)):
            self.failUnlessReallyEqual(res, "")
            self.failUnlessReallyEqual(headers["content-length"][0],
                                       str(len(NEW2_CONTENTS)))
            self.failUnlessReallyEqual(headers["content-type"], ["text/plain"])
        d.addCallback(_got_headers)

        # make sure that outdated size limits aren't enforced anymore.
        d.addCallback(lambda ignored:
            self.POST(self.public_url + "/foo", t="upload",
                      mutable="true",
                      file=("new.txt",
                            "b" * (self.s.MUTABLE_SIZELIMIT+1))))
        d.addErrback(self.dump_error)
        return d

    def test_POST_upload_mutable_toobig(self):
        # SDMF had a size limti that was removed a while ago. MDMF has
        # never had a size limit. Test to make sure that we do not
        # encounter errors when trying to upload large mutable files,
        # since there should be no coded prohibitions regarding large
        # mutable files.
        d = self.POST(self.public_url + "/foo",
                      t="upload", mutable="true",
                      file=("new.txt", "b" * (self.s.MUTABLE_SIZELIMIT + 1)))
        return d

    def dump_error(self, f):
        # if the web server returns an error code (like 400 Bad Request),
        # web.client.getPage puts the HTTP response body into the .response
        # attribute of the exception object that it gives back. It does not
        # appear in the Failure's repr(), so the ERROR that trial displays
        # will be rather terse and unhelpful. addErrback this method to the
        # end of your chain to get more information out of these errors.
        if f.check(error.Error):
            print "web.error.Error:"
            print f
            print f.value.response
        return f

    def test_POST_upload_replace(self):
        d = self.POST(self.public_url + "/foo", t="upload",
                      file=("bar.txt", self.NEWFILE_CONTENTS))
        fn = self._foo_node
        d.addCallback(self.failUnlessURIMatchesROChild, fn, u"bar.txt")
        d.addCallback(lambda res:
                      self.failUnlessChildContentsAre(fn, u"bar.txt",
                                                      self.NEWFILE_CONTENTS))
        return d

    def test_POST_upload_no_replace_ok(self):
        d = self.POST(self.public_url + "/foo?replace=false", t="upload",
                      file=("new.txt", self.NEWFILE_CONTENTS))
        d.addCallback(lambda res: self.GET(self.public_url + "/foo/new.txt"))
        d.addCallback(lambda res: self.failUnlessReallyEqual(res,
                                                             self.NEWFILE_CONTENTS))
        return d

    def test_POST_upload_no_replace_queryarg(self):
        d = self.POST(self.public_url + "/foo?replace=false", t="upload",
                      file=("bar.txt", self.NEWFILE_CONTENTS))
        d.addBoth(self.shouldFail, error.Error,
                  "POST_upload_no_replace_queryarg",
                  "409 Conflict",
                  "There was already a child by that name, and you asked me "
                  "to not replace it")
        d.addCallback(lambda res: self.GET(self.public_url + "/foo/bar.txt"))
        d.addCallback(self.failUnlessIsBarDotTxt)
        return d

    def test_POST_upload_no_replace_field(self):
        d = self.POST(self.public_url + "/foo", t="upload", replace="false",
                      file=("bar.txt", self.NEWFILE_CONTENTS))
        d.addBoth(self.shouldFail, error.Error, "POST_upload_no_replace_field",
                  "409 Conflict",
                  "There was already a child by that name, and you asked me "
                  "to not replace it")
        d.addCallback(lambda res: self.GET(self.public_url + "/foo/bar.txt"))
        d.addCallback(self.failUnlessIsBarDotTxt)
        return d

    def test_POST_upload_whendone(self):
        d = self.POST(self.public_url + "/foo", t="upload", when_done="/THERE",
                      file=("new.txt", self.NEWFILE_CONTENTS))
        d.addBoth(self.shouldRedirect, "/THERE")
        fn = self._foo_node
        d.addCallback(lambda res:
                      self.failUnlessChildContentsAre(fn, u"new.txt",
                                                      self.NEWFILE_CONTENTS))
        return d

    def test_POST_upload_named(self):
        fn = self._foo_node
        d = self.POST(self.public_url + "/foo", t="upload",
                      name="new.txt", file=self.NEWFILE_CONTENTS)
        d.addCallback(self.failUnlessURIMatchesROChild, fn, u"new.txt")
        d.addCallback(lambda res:
                      self.failUnlessChildContentsAre(fn, u"new.txt",
                                                      self.NEWFILE_CONTENTS))
        return d

    def test_POST_upload_named_badfilename(self):
        d = self.POST(self.public_url + "/foo", t="upload",
                      name="slashes/are/bad.txt", file=self.NEWFILE_CONTENTS)
        d.addBoth(self.shouldFail, error.Error,
                  "test_POST_upload_named_badfilename",
                  "400 Bad Request",
                  "name= may not contain a slash",
                  )
        # make sure that nothing was added
        d.addCallback(lambda res:
                      self.failUnlessNodeKeysAre(self._foo_node,
                                                 [u"bar.txt", u"baz.txt", u"blockingfile",
                                                  u"empty", u"n\u00fc.txt", u"quux.txt",
                                                  u"sub"]))
        return d

    def test_POST_FILEURL_check(self):
        bar_url = self.public_url + "/foo/bar.txt"
        d = self.POST(bar_url, t="check")
        def _check(res):
            self.failUnlessIn("Healthy :", res)
        d.addCallback(_check)
        redir_url = "http://allmydata.org/TARGET"
        def _check2(statuscode, target):
            self.failUnlessReallyEqual(statuscode, str(http.FOUND))
            self.failUnlessReallyEqual(target, redir_url)
        d.addCallback(lambda res:
                      self.shouldRedirect2("test_POST_FILEURL_check",
                                           _check2,
                                           self.POST, bar_url,
                                           t="check",
                                           when_done=redir_url))
        d.addCallback(lambda res:
                      self.POST(bar_url, t="check", return_to=redir_url))
        def _check3(res):
            self.failUnlessIn("Healthy :", res)
            self.failUnlessIn("Return to file", res)
            self.failUnlessIn(redir_url, res)
        d.addCallback(_check3)

        d.addCallback(lambda res:
                      self.POST(bar_url, t="check", output="JSON"))
        def _check_json(res):
            data = simplejson.loads(res)
            self.failUnlessIn("storage-index", data)
            self.failUnless(data["results"]["healthy"])
        d.addCallback(_check_json)

        return d

    def test_POST_FILEURL_check_and_repair(self):
        bar_url = self.public_url + "/foo/bar.txt"
        d = self.POST(bar_url, t="check", repair="true")
        def _check(res):
            self.failUnlessIn("Healthy :", res)
        d.addCallback(_check)
        redir_url = "http://allmydata.org/TARGET"
        def _check2(statuscode, target):
            self.failUnlessReallyEqual(statuscode, str(http.FOUND))
            self.failUnlessReallyEqual(target, redir_url)
        d.addCallback(lambda res:
                      self.shouldRedirect2("test_POST_FILEURL_check_and_repair",
                                           _check2,
                                           self.POST, bar_url,
                                           t="check", repair="true",
                                           when_done=redir_url))
        d.addCallback(lambda res:
                      self.POST(bar_url, t="check", return_to=redir_url))
        def _check3(res):
            self.failUnlessIn("Healthy :", res)
            self.failUnlessIn("Return to file", res)
            self.failUnlessIn(redir_url, res)
        d.addCallback(_check3)
        return d

    def test_POST_DIRURL_check(self):
        foo_url = self.public_url + "/foo/"
        d = self.POST(foo_url, t="check")
        def _check(res):
            self.failUnlessIn("Healthy :", res)
        d.addCallback(_check)
        redir_url = "http://allmydata.org/TARGET"
        def _check2(statuscode, target):
            self.failUnlessReallyEqual(statuscode, str(http.FOUND))
            self.failUnlessReallyEqual(target, redir_url)
        d.addCallback(lambda res:
                      self.shouldRedirect2("test_POST_DIRURL_check",
                                           _check2,
                                           self.POST, foo_url,
                                           t="check",
                                           when_done=redir_url))
        d.addCallback(lambda res:
                      self.POST(foo_url, t="check", return_to=redir_url))
        def _check3(res):
            self.failUnlessIn("Healthy :", res)
            self.failUnlessIn("Return to file/directory", res)
            self.failUnlessIn(redir_url, res)
        d.addCallback(_check3)

        d.addCallback(lambda res:
                      self.POST(foo_url, t="check", output="JSON"))
        def _check_json(res):
            data = simplejson.loads(res)
            self.failUnlessIn("storage-index", data)
            self.failUnless(data["results"]["healthy"])
        d.addCallback(_check_json)

        return d

    def test_POST_DIRURL_check_and_repair(self):
        foo_url = self.public_url + "/foo/"
        d = self.POST(foo_url, t="check", repair="true")
        def _check(res):
            self.failUnlessIn("Healthy :", res)
        d.addCallback(_check)
        redir_url = "http://allmydata.org/TARGET"
        def _check2(statuscode, target):
            self.failUnlessReallyEqual(statuscode, str(http.FOUND))
            self.failUnlessReallyEqual(target, redir_url)
        d.addCallback(lambda res:
                      self.shouldRedirect2("test_POST_DIRURL_check_and_repair",
                                           _check2,
                                           self.POST, foo_url,
                                           t="check", repair="true",
                                           when_done=redir_url))
        d.addCallback(lambda res:
                      self.POST(foo_url, t="check", return_to=redir_url))
        def _check3(res):
            self.failUnlessIn("Healthy :", res)
            self.failUnlessIn("Return to file/directory", res)
            self.failUnlessIn(redir_url, res)
        d.addCallback(_check3)
        return d

    def test_POST_FILEURL_mdmf_check(self):
        quux_url = "/uri/%s" % urllib.quote(self._quux_txt_uri)
        d = self.POST(quux_url, t="check")
        def _check(res):
            self.failUnlessIn("Healthy", res)
        d.addCallback(_check)
        quux_extension_url = "/uri/%s" % urllib.quote("%s:3:131073" % self._quux_txt_uri)
        d.addCallback(lambda ignored:
<<<<<<< HEAD
            self.POST(quux_extension_url, t="check"))
=======
                      self.POST(quux_extension_url, t="check"))
>>>>>>> 64c3d4b9
        d.addCallback(_check)
        return d

    def test_POST_FILEURL_mdmf_check_and_repair(self):
        quux_url = "/uri/%s" % urllib.quote(self._quux_txt_uri)
        d = self.POST(quux_url, t="check", repair="true")
        def _check(res):
            self.failUnlessIn("Healthy", res)
        d.addCallback(_check)
<<<<<<< HEAD
        quux_extension_url = "/uri/%s" %\
            urllib.quote("%s:3:131073" % self._quux_txt_uri)
        d.addCallback(lambda ignored:
            self.POST(quux_extension_url, t="check", repair="true"))
=======
        quux_extension_url = "/uri/%s" % urllib.quote("%s:3:131073" % self._quux_txt_uri)
        d.addCallback(lambda ignored:
                      self.POST(quux_extension_url, t="check", repair="true"))
>>>>>>> 64c3d4b9
        d.addCallback(_check)
        return d

    def wait_for_operation(self, ignored, ophandle):
        url = "/operations/" + ophandle
        url += "?t=status&output=JSON"
        d = self.GET(url)
        def _got(res):
            data = simplejson.loads(res)
            if not data["finished"]:
                d = self.stall(delay=1.0)
                d.addCallback(self.wait_for_operation, ophandle)
                return d
            return data
        d.addCallback(_got)
        return d

    def get_operation_results(self, ignored, ophandle, output=None):
        url = "/operations/" + ophandle
        url += "?t=status"
        if output:
            url += "&output=" + output
        d = self.GET(url)
        def _got(res):
            if output and output.lower() == "json":
                return simplejson.loads(res)
            return res
        d.addCallback(_got)
        return d

    def test_POST_DIRURL_deepcheck_no_ophandle(self):
        d = self.shouldFail2(error.Error,
                             "test_POST_DIRURL_deepcheck_no_ophandle",
                             "400 Bad Request",
                             "slow operation requires ophandle=",
                             self.POST, self.public_url, t="start-deep-check")
        return d

    def test_POST_DIRURL_deepcheck(self):
        def _check_redirect(statuscode, target):
            self.failUnlessReallyEqual(statuscode, str(http.FOUND))
            self.failUnless(target.endswith("/operations/123"))
        d = self.shouldRedirect2("test_POST_DIRURL_deepcheck", _check_redirect,
                                 self.POST, self.public_url,
                                 t="start-deep-check", ophandle="123")
        d.addCallback(self.wait_for_operation, "123")
        def _check_json(data):
            self.failUnlessReallyEqual(data["finished"], True)
            self.failUnlessReallyEqual(data["count-objects-checked"], 10)
            self.failUnlessReallyEqual(data["count-objects-healthy"], 10)
        d.addCallback(_check_json)
        d.addCallback(self.get_operation_results, "123", "html")
        def _check_html(res):
<<<<<<< HEAD
            self.failUnless("Objects Checked: <span>10</span>" in res)
            self.failUnless("Objects Healthy: <span>10</span>" in res)
=======
            self.failUnlessIn("Objects Checked: <span>10</span>", res)
            self.failUnlessIn("Objects Healthy: <span>10</span>", res)
            self.failUnlessIn(FAVICON_MARKUP, res)
>>>>>>> 64c3d4b9
        d.addCallback(_check_html)

        d.addCallback(lambda res:
                      self.GET("/operations/123/"))
        d.addCallback(_check_html) # should be the same as without the slash

        d.addCallback(lambda res:
                      self.shouldFail2(error.Error, "one", "404 Not Found",
                                       "No detailed results for SI bogus",
                                       self.GET, "/operations/123/bogus"))

        foo_si = self._foo_node.get_storage_index()
        foo_si_s = base32.b2a(foo_si)
        d.addCallback(lambda res:
                      self.GET("/operations/123/%s?output=JSON" % foo_si_s))
        def _check_foo_json(res):
            data = simplejson.loads(res)
            self.failUnlessEqual(data["storage-index"], foo_si_s)
            self.failUnless(data["results"]["healthy"])
        d.addCallback(_check_foo_json)
        return d

    def test_POST_DIRURL_deepcheck_and_repair(self):
        d = self.POST(self.public_url, t="start-deep-check", repair="true",
                      ophandle="124", output="json", followRedirect=True)
        d.addCallback(self.wait_for_operation, "124")
        def _check_json(data):
            self.failUnlessReallyEqual(data["finished"], True)
            self.failUnlessReallyEqual(data["count-objects-checked"], 10)
            self.failUnlessReallyEqual(data["count-objects-healthy-pre-repair"], 10)
            self.failUnlessReallyEqual(data["count-objects-unhealthy-pre-repair"], 0)
            self.failUnlessReallyEqual(data["count-corrupt-shares-pre-repair"], 0)
            self.failUnlessReallyEqual(data["count-repairs-attempted"], 0)
            self.failUnlessReallyEqual(data["count-repairs-successful"], 0)
            self.failUnlessReallyEqual(data["count-repairs-unsuccessful"], 0)
            self.failUnlessReallyEqual(data["count-objects-healthy-post-repair"], 10)
            self.failUnlessReallyEqual(data["count-objects-unhealthy-post-repair"], 0)
            self.failUnlessReallyEqual(data["count-corrupt-shares-post-repair"], 0)
        d.addCallback(_check_json)
        d.addCallback(self.get_operation_results, "124", "html")
        def _check_html(res):
<<<<<<< HEAD
            self.failUnless("Objects Checked: <span>10</span>" in res)

            self.failUnless("Objects Healthy (before repair): <span>10</span>" in res)
            self.failUnless("Objects Unhealthy (before repair): <span>0</span>" in res)
            self.failUnless("Corrupt Shares (before repair): <span>0</span>" in res)
=======
            self.failUnlessIn("Objects Checked: <span>10</span>", res)

            self.failUnlessIn("Objects Healthy (before repair): <span>10</span>", res)
            self.failUnlessIn("Objects Unhealthy (before repair): <span>0</span>", res)
            self.failUnlessIn("Corrupt Shares (before repair): <span>0</span>", res)
>>>>>>> 64c3d4b9

            self.failUnlessIn("Repairs Attempted: <span>0</span>", res)
            self.failUnlessIn("Repairs Successful: <span>0</span>", res)
            self.failUnlessIn("Repairs Unsuccessful: <span>0</span>", res)

<<<<<<< HEAD
            self.failUnless("Objects Healthy (after repair): <span>10</span>" in res)
            self.failUnless("Objects Unhealthy (after repair): <span>0</span>" in res)
            self.failUnless("Corrupt Shares (after repair): <span>0</span>" in res)
=======
            self.failUnlessIn("Objects Healthy (after repair): <span>10</span>", res)
            self.failUnlessIn("Objects Unhealthy (after repair): <span>0</span>", res)
            self.failUnlessIn("Corrupt Shares (after repair): <span>0</span>", res)

            self.failUnlessIn(FAVICON_MARKUP, res)
>>>>>>> 64c3d4b9
        d.addCallback(_check_html)
        return d

    def test_POST_FILEURL_bad_t(self):
        d = self.shouldFail2(error.Error, "POST_bad_t", "400 Bad Request",
                             "POST to file: bad t=bogus",
                             self.POST, self.public_url + "/foo/bar.txt",
                             t="bogus")
        return d

    def test_POST_mkdir(self): # return value?
        d = self.POST(self.public_url + "/foo", t="mkdir", name="newdir")
        d.addCallback(lambda res: self._foo_node.get(u"newdir"))
        d.addCallback(self.failUnlessNodeKeysAre, [])
        return d

    def test_POST_mkdir_mdmf(self):
        d = self.POST(self.public_url + "/foo?t=mkdir&name=newdir&format=mdmf")
        d.addCallback(lambda res: self._foo_node.get(u"newdir"))
        d.addCallback(lambda node:
            self.failUnlessEqual(node._node.get_version(), MDMF_VERSION))
        return d

    def test_POST_mkdir_sdmf(self):
        d = self.POST(self.public_url + "/foo?t=mkdir&name=newdir&format=sdmf")
        d.addCallback(lambda res: self._foo_node.get(u"newdir"))
        d.addCallback(lambda node:
            self.failUnlessEqual(node._node.get_version(), SDMF_VERSION))
        return d

    def test_POST_mkdir_bad_format(self):
        return self.shouldHTTPError("POST_mkdir_bad_format",
                                    400, "Bad Request", "Unknown format: foo",
                                    self.POST, self.public_url +
                                    "/foo?t=mkdir&name=newdir&format=foo")

    def test_POST_mkdir_initial_children(self):
        (newkids, caps) = self._create_initial_children()
        d = self.POST2(self.public_url +
                       "/foo?t=mkdir-with-children&name=newdir",
                       simplejson.dumps(newkids))
        d.addCallback(lambda res:
                      self.failUnlessNodeHasChild(self._foo_node, u"newdir"))
        d.addCallback(lambda res: self._foo_node.get(u"newdir"))
        d.addCallback(self.failUnlessNodeKeysAre, newkids.keys())
        d.addCallback(lambda res: self._foo_node.get(u"newdir"))
        d.addCallback(self.failUnlessROChildURIIs, u"child-imm", caps['filecap1'])
        return d

    def test_POST_mkdir_initial_children_mdmf(self):
        (newkids, caps) = self._create_initial_children()
        d = self.POST2(self.public_url +
                       "/foo?t=mkdir-with-children&name=newdir&format=mdmf",
                       simplejson.dumps(newkids))
        d.addCallback(lambda res:
                      self.failUnlessNodeHasChild(self._foo_node, u"newdir"))
        d.addCallback(lambda res: self._foo_node.get(u"newdir"))
        d.addCallback(lambda node:
            self.failUnlessEqual(node._node.get_version(), MDMF_VERSION))
        d.addCallback(lambda res: self._foo_node.get(u"newdir"))
        d.addCallback(self.failUnlessROChildURIIs, u"child-imm",
                       caps['filecap1'])
        return d

    # XXX: Duplication.
    def test_POST_mkdir_initial_children_sdmf(self):
        (newkids, caps) = self._create_initial_children()
        d = self.POST2(self.public_url +
                       "/foo?t=mkdir-with-children&name=newdir&format=sdmf",
                       simplejson.dumps(newkids))
        d.addCallback(lambda res:
                      self.failUnlessNodeHasChild(self._foo_node, u"newdir"))
        d.addCallback(lambda res: self._foo_node.get(u"newdir"))
        d.addCallback(lambda node:
            self.failUnlessEqual(node._node.get_version(), SDMF_VERSION))
        d.addCallback(lambda res: self._foo_node.get(u"newdir"))
        d.addCallback(self.failUnlessROChildURIIs, u"child-imm",
                       caps['filecap1'])
        return d

    def test_POST_mkdir_initial_children_bad_format(self):
        (newkids, caps) = self._create_initial_children()
        return self.shouldHTTPError("POST_mkdir_initial_children_bad_format",
                                    400, "Bad Request", "Unknown format: foo",
                                    self.POST, self.public_url + \
                                    "/foo?t=mkdir-with-children&name=newdir&format=foo",
                                    simplejson.dumps(newkids))

    def test_POST_mkdir_immutable(self):
        (newkids, caps) = self._create_immutable_children()
        d = self.POST2(self.public_url +
                       "/foo?t=mkdir-immutable&name=newdir",
                       simplejson.dumps(newkids))
        d.addCallback(lambda res:
                      self.failUnlessNodeHasChild(self._foo_node, u"newdir"))
        d.addCallback(lambda res: self._foo_node.get(u"newdir"))
        d.addCallback(self.failUnlessNodeKeysAre, newkids.keys())
        d.addCallback(lambda res: self._foo_node.get(u"newdir"))
        d.addCallback(self.failUnlessROChildURIIs, u"child-imm", caps['filecap1'])
        d.addCallback(lambda res: self._foo_node.get(u"newdir"))
        d.addCallback(self.failUnlessROChildURIIs, u"unknownchild-imm", caps['unknown_immcap'])
        d.addCallback(lambda res: self._foo_node.get(u"newdir"))
        d.addCallback(self.failUnlessROChildURIIs, u"dirchild-imm", caps['immdircap'])
        d.addCallback(lambda res: self._foo_node.get(u"newdir"))
        d.addCallback(self.failUnlessROChildURIIs, u"dirchild-lit", caps['litdircap'])
        d.addCallback(lambda res: self._foo_node.get(u"newdir"))
        d.addCallback(self.failUnlessROChildURIIs, u"dirchild-empty", caps['emptydircap'])
        return d

    def test_POST_mkdir_immutable_bad(self):
        (newkids, caps) = self._create_initial_children()
        d = self.shouldFail2(error.Error, "POST_mkdir_immutable_bad",
                             "400 Bad Request",
                             "needed to be immutable but was not",
                             self.POST2,
                             self.public_url +
                             "/foo?t=mkdir-immutable&name=newdir",
                             simplejson.dumps(newkids))
        return d

    def test_POST_mkdir_2(self):
        d = self.POST(self.public_url + "/foo/newdir?t=mkdir", "")
        d.addCallback(lambda res:
                      self.failUnlessNodeHasChild(self._foo_node, u"newdir"))
        d.addCallback(lambda res: self._foo_node.get(u"newdir"))
        d.addCallback(self.failUnlessNodeKeysAre, [])
        return d

    def test_POST_mkdirs_2(self):
        d = self.POST(self.public_url + "/foo/bardir/newdir?t=mkdir", "")
        d.addCallback(lambda res:
                      self.failUnlessNodeHasChild(self._foo_node, u"bardir"))
        d.addCallback(lambda res: self._foo_node.get(u"bardir"))
        d.addCallback(lambda bardirnode: bardirnode.get(u"newdir"))
        d.addCallback(self.failUnlessNodeKeysAre, [])
        return d

    def test_POST_mkdir_no_parentdir_noredirect(self):
        d = self.POST("/uri?t=mkdir")
        def _after_mkdir(res):
            uri.DirectoryURI.init_from_string(res)
        d.addCallback(_after_mkdir)
        return d

    def test_POST_mkdir_no_parentdir_noredirect_mdmf(self):
        d = self.POST("/uri?t=mkdir&format=mdmf")
        def _after_mkdir(res):
            u = uri.from_string(res)
            # Check that this is an MDMF writecap
            self.failUnlessIsInstance(u, uri.MDMFDirectoryURI)
        d.addCallback(_after_mkdir)
        return d

    def test_POST_mkdir_no_parentdir_noredirect_sdmf(self):
        d = self.POST("/uri?t=mkdir&format=sdmf")
        def _after_mkdir(res):
            u = uri.from_string(res)
            self.failUnlessIsInstance(u, uri.DirectoryURI)
        d.addCallback(_after_mkdir)
        return d

    def test_POST_mkdir_no_parentdir_noredirect_bad_format(self):
        return self.shouldHTTPError("POST_mkdir_no_parentdir_noredirect_bad_format",
                                    400, "Bad Request", "Unknown format: foo",
                                    self.POST, self.public_url +
                                    "/uri?t=mkdir&format=foo")

    def test_POST_mkdir_no_parentdir_noredirect2(self):
        # make sure form-based arguments (as on the welcome page) still work
        d = self.POST("/uri", t="mkdir")
        def _after_mkdir(res):
            uri.DirectoryURI.init_from_string(res)
        d.addCallback(_after_mkdir)
        d.addErrback(self.explain_web_error)
        return d

    def test_POST_mkdir_no_parentdir_redirect(self):
        d = self.POST("/uri?t=mkdir&redirect_to_result=true")
        d.addBoth(self.shouldRedirect, None, statuscode='303')
        def _check_target(target):
            target = urllib.unquote(target)
            self.failUnless(target.startswith("uri/URI:DIR2:"), target)
        d.addCallback(_check_target)
        return d

    def test_POST_mkdir_no_parentdir_redirect2(self):
        d = self.POST("/uri", t="mkdir", redirect_to_result="true")
        d.addBoth(self.shouldRedirect, None, statuscode='303')
        def _check_target(target):
            target = urllib.unquote(target)
            self.failUnless(target.startswith("uri/URI:DIR2:"), target)
        d.addCallback(_check_target)
        d.addErrback(self.explain_web_error)
        return d

    def _make_readonly(self, u):
        ro_uri = uri.from_string(u).get_readonly()
        if ro_uri is None:
            return None
        return ro_uri.to_string()

    def _create_initial_children(self):
        contents, n, filecap1 = self.makefile(12)
        md1 = {"metakey1": "metavalue1"}
        filecap2 = make_mutable_file_uri()
        node3 = self.s.create_node_from_uri(make_mutable_file_uri())
        filecap3 = node3.get_readonly_uri()
        node4 = self.s.create_node_from_uri(make_mutable_file_uri())
        dircap = DirectoryNode(node4, None, None).get_uri()
        mdmfcap = make_mutable_file_uri(mdmf=True)
        litdircap = "URI:DIR2-LIT:ge3dumj2mewdcotyfqydulbshj5x2lbm"
        emptydircap = "URI:DIR2-LIT:"
        newkids = {u"child-imm":        ["filenode", {"rw_uri": filecap1,
                                                      "ro_uri": self._make_readonly(filecap1),
                                                      "metadata": md1, }],
                   u"child-mutable":    ["filenode", {"rw_uri": filecap2,
                                                      "ro_uri": self._make_readonly(filecap2)}],
                   u"child-mutable-ro": ["filenode", {"ro_uri": filecap3}],
                   u"unknownchild-rw":  ["unknown",  {"rw_uri": unknown_rwcap,
                                                      "ro_uri": unknown_rocap}],
                   u"unknownchild-ro":  ["unknown",  {"ro_uri": unknown_rocap}],
                   u"unknownchild-imm": ["unknown",  {"ro_uri": unknown_immcap}],
                   u"dirchild":         ["dirnode",  {"rw_uri": dircap,
                                                      "ro_uri": self._make_readonly(dircap)}],
                   u"dirchild-lit":     ["dirnode",  {"ro_uri": litdircap}],
                   u"dirchild-empty":   ["dirnode",  {"ro_uri": emptydircap}],
                   u"child-mutable-mdmf": ["filenode", {"rw_uri": mdmfcap,
                                                        "ro_uri": self._make_readonly(mdmfcap)}],
                   }
        return newkids, {'filecap1': filecap1,
                         'filecap2': filecap2,
                         'filecap3': filecap3,
                         'unknown_rwcap': unknown_rwcap,
                         'unknown_rocap': unknown_rocap,
                         'unknown_immcap': unknown_immcap,
                         'dircap': dircap,
                         'litdircap': litdircap,
                         'emptydircap': emptydircap,
                         'mdmfcap': mdmfcap}

    def _create_immutable_children(self):
        contents, n, filecap1 = self.makefile(12)
        md1 = {"metakey1": "metavalue1"}
        tnode = create_chk_filenode("immutable directory contents\n"*10,
                                    self.get_all_contents())
        dnode = DirectoryNode(tnode, None, None)
        assert not dnode.is_mutable()
        immdircap = dnode.get_uri()
        litdircap = "URI:DIR2-LIT:ge3dumj2mewdcotyfqydulbshj5x2lbm"
        emptydircap = "URI:DIR2-LIT:"
        newkids = {u"child-imm":        ["filenode", {"ro_uri": filecap1,
                                                      "metadata": md1, }],
                   u"unknownchild-imm": ["unknown",  {"ro_uri": unknown_immcap}],
                   u"dirchild-imm":     ["dirnode",  {"ro_uri": immdircap}],
                   u"dirchild-lit":     ["dirnode",  {"ro_uri": litdircap}],
                   u"dirchild-empty":   ["dirnode",  {"ro_uri": emptydircap}],
                   }
        return newkids, {'filecap1': filecap1,
                         'unknown_immcap': unknown_immcap,
                         'immdircap': immdircap,
                         'litdircap': litdircap,
                         'emptydircap': emptydircap}

    def test_POST_mkdir_no_parentdir_initial_children(self):
        (newkids, caps) = self._create_initial_children()
        d = self.POST2("/uri?t=mkdir-with-children", simplejson.dumps(newkids))
        def _after_mkdir(res):
            self.failUnless(res.startswith("URI:DIR"), res)
            n = self.s.create_node_from_uri(res)
            d2 = self.failUnlessNodeKeysAre(n, newkids.keys())
            d2.addCallback(lambda ign:
                           self.failUnlessROChildURIIs(n, u"child-imm",
                                                       caps['filecap1']))
            d2.addCallback(lambda ign:
                           self.failUnlessRWChildURIIs(n, u"child-mutable",
                                                       caps['filecap2']))
            d2.addCallback(lambda ign:
                           self.failUnlessROChildURIIs(n, u"child-mutable-ro",
                                                       caps['filecap3']))
            d2.addCallback(lambda ign:
                           self.failUnlessRWChildURIIs(n, u"unknownchild-rw",
                                                       caps['unknown_rwcap']))
            d2.addCallback(lambda ign:
                           self.failUnlessROChildURIIs(n, u"unknownchild-ro",
                                                       caps['unknown_rocap']))
            d2.addCallback(lambda ign:
                           self.failUnlessROChildURIIs(n, u"unknownchild-imm",
                                                       caps['unknown_immcap']))
            d2.addCallback(lambda ign:
                           self.failUnlessRWChildURIIs(n, u"dirchild",
                                                       caps['dircap']))
            return d2
        d.addCallback(_after_mkdir)
        return d

    def test_POST_mkdir_no_parentdir_unexpected_children(self):
        # the regular /uri?t=mkdir operation is specified to ignore its body.
        # Only t=mkdir-with-children pays attention to it.
        (newkids, caps) = self._create_initial_children()
        d = self.shouldHTTPError("POST_mkdir_no_parentdir_unexpected_children",
                                 400, "Bad Request",
                                 "t=mkdir does not accept children=, "
                                 "try t=mkdir-with-children instead",
                                 self.POST2, "/uri?t=mkdir", # without children
                                 simplejson.dumps(newkids))
        return d

    def test_POST_noparent_bad(self):
        d = self.shouldHTTPError("POST_noparent_bad",
                                 400, "Bad Request",
                                 "/uri accepts only PUT, PUT?t=mkdir, "
                                 "POST?t=upload, and POST?t=mkdir",
                                 self.POST, "/uri?t=bogus")
        return d

    def test_POST_mkdir_no_parentdir_immutable(self):
        (newkids, caps) = self._create_immutable_children()
        d = self.POST2("/uri?t=mkdir-immutable", simplejson.dumps(newkids))
        def _after_mkdir(res):
            self.failUnless(res.startswith("URI:DIR"), res)
            n = self.s.create_node_from_uri(res)
            d2 = self.failUnlessNodeKeysAre(n, newkids.keys())
            d2.addCallback(lambda ign:
                           self.failUnlessROChildURIIs(n, u"child-imm",
                                                          caps['filecap1']))
            d2.addCallback(lambda ign:
                           self.failUnlessROChildURIIs(n, u"unknownchild-imm",
                                                          caps['unknown_immcap']))
            d2.addCallback(lambda ign:
                           self.failUnlessROChildURIIs(n, u"dirchild-imm",
                                                          caps['immdircap']))
            d2.addCallback(lambda ign:
                           self.failUnlessROChildURIIs(n, u"dirchild-lit",
                                                          caps['litdircap']))
            d2.addCallback(lambda ign:
                           self.failUnlessROChildURIIs(n, u"dirchild-empty",
                                                          caps['emptydircap']))
            return d2
        d.addCallback(_after_mkdir)
        return d

    def test_POST_mkdir_no_parentdir_immutable_bad(self):
        (newkids, caps) = self._create_initial_children()
        d = self.shouldFail2(error.Error,
                             "test_POST_mkdir_no_parentdir_immutable_bad",
                             "400 Bad Request",
                             "needed to be immutable but was not",
                             self.POST2,
                             "/uri?t=mkdir-immutable",
                             simplejson.dumps(newkids))
        return d

    def test_welcome_page_mkdir_button(self):
        # Fetch the welcome page.
        d = self.GET("/")
        def _after_get_welcome_page(res):
            MKDIR_BUTTON_RE = re.compile(
                '<form action="([^"]*)" method="post".*?'
                '<input type="hidden" name="t" value="([^"]*)" />'
                '<input type="hidden" name="([^"]*)" value="([^"]*)" />'
                '<input type="submit" value="Create a directory" />',
                re.I)
            mo = MKDIR_BUTTON_RE.search(res)
            formaction = mo.group(1)
            formt = mo.group(2)
            formaname = mo.group(3)
            formavalue = mo.group(4)
            return (formaction, formt, formaname, formavalue)
        d.addCallback(_after_get_welcome_page)
        def _after_parse_form(res):
            (formaction, formt, formaname, formavalue) = res
            return self.POST("/%s?t=%s&%s=%s" % (formaction, formt, formaname, formavalue))
        d.addCallback(_after_parse_form)
        d.addBoth(self.shouldRedirect, None, statuscode='303')
        return d

    def test_POST_mkdir_replace(self): # return value?
        d = self.POST(self.public_url + "/foo", t="mkdir", name="sub")
        d.addCallback(lambda res: self._foo_node.get(u"sub"))
        d.addCallback(self.failUnlessNodeKeysAre, [])
        return d

    def test_POST_mkdir_no_replace_queryarg(self): # return value?
        d = self.POST(self.public_url + "/foo?replace=false", t="mkdir", name="sub")
        d.addBoth(self.shouldFail, error.Error,
                  "POST_mkdir_no_replace_queryarg",
                  "409 Conflict",
                  "There was already a child by that name, and you asked me "
                  "to not replace it")
        d.addCallback(lambda res: self._foo_node.get(u"sub"))
        d.addCallback(self.failUnlessNodeKeysAre, [u"baz.txt"])
        return d

    def test_POST_mkdir_no_replace_field(self): # return value?
        d = self.POST(self.public_url + "/foo", t="mkdir", name="sub",
                      replace="false")
        d.addBoth(self.shouldFail, error.Error, "POST_mkdir_no_replace_field",
                  "409 Conflict",
                  "There was already a child by that name, and you asked me "
                  "to not replace it")
        d.addCallback(lambda res: self._foo_node.get(u"sub"))
        d.addCallback(self.failUnlessNodeKeysAre, [u"baz.txt"])
        return d

    def test_POST_mkdir_whendone_field(self):
        d = self.POST(self.public_url + "/foo",
                      t="mkdir", name="newdir", when_done="/THERE")
        d.addBoth(self.shouldRedirect, "/THERE")
        d.addCallback(lambda res: self._foo_node.get(u"newdir"))
        d.addCallback(self.failUnlessNodeKeysAre, [])
        return d

    def test_POST_mkdir_whendone_queryarg(self):
        d = self.POST(self.public_url + "/foo?when_done=/THERE",
                      t="mkdir", name="newdir")
        d.addBoth(self.shouldRedirect, "/THERE")
        d.addCallback(lambda res: self._foo_node.get(u"newdir"))
        d.addCallback(self.failUnlessNodeKeysAre, [])
        return d

    def test_POST_bad_t(self):
        d = self.shouldFail2(error.Error, "POST_bad_t",
                             "400 Bad Request",
                             "POST to a directory with bad t=BOGUS",
                             self.POST, self.public_url + "/foo", t="BOGUS")
        return d

    def test_POST_set_children(self, command_name="set_children"):
        contents9, n9, newuri9 = self.makefile(9)
        contents10, n10, newuri10 = self.makefile(10)
        contents11, n11, newuri11 = self.makefile(11)

        reqbody = """{
                     "atomic_added_1": [ "filenode", { "rw_uri": "%s",
                                                "size": 0,
                                                "metadata": {
                                                  "ctime": 1002777696.7564139,
                                                  "mtime": 1002777696.7564139
                                                 }
                                               } ],
                     "atomic_added_2": [ "filenode", { "rw_uri": "%s",
                                                "size": 1,
                                                "metadata": {
                                                  "ctime": 1002777696.7564139,
                                                  "mtime": 1002777696.7564139
                                                 }
                                               } ],
                     "atomic_added_3": [ "filenode", { "rw_uri": "%s",
                                                "size": 2,
                                                "metadata": {
                                                  "ctime": 1002777696.7564139,
                                                  "mtime": 1002777696.7564139
                                                 }
                                               } ]
                    }""" % (newuri9, newuri10, newuri11)

        url = self.webish_url + self.public_url + "/foo" + "?t=" + command_name

        d = client.getPage(url, method="POST", postdata=reqbody)
        def _then(res):
            self.failUnlessURIMatchesROChild(newuri9, self._foo_node, u"atomic_added_1")
            self.failUnlessURIMatchesROChild(newuri10, self._foo_node, u"atomic_added_2")
            self.failUnlessURIMatchesROChild(newuri11, self._foo_node, u"atomic_added_3")

        d.addCallback(_then)
        d.addErrback(self.dump_error)
        return d

    def test_POST_set_children_with_hyphen(self):
        return self.test_POST_set_children(command_name="set-children")

    def test_POST_link_uri(self):
        contents, n, newuri = self.makefile(8)
        d = self.POST(self.public_url + "/foo", t="uri", name="new.txt", uri=newuri)
        d.addCallback(self.failUnlessURIMatchesROChild, self._foo_node, u"new.txt")
        d.addCallback(lambda res:
                      self.failUnlessChildContentsAre(self._foo_node, u"new.txt",
                                                      contents))
        return d

    def test_POST_link_uri_replace(self):
        contents, n, newuri = self.makefile(8)
        d = self.POST(self.public_url + "/foo", t="uri", name="bar.txt", uri=newuri)
        d.addCallback(self.failUnlessURIMatchesROChild, self._foo_node, u"bar.txt")
        d.addCallback(lambda res:
                      self.failUnlessChildContentsAre(self._foo_node, u"bar.txt",
                                                      contents))
        return d

    def test_POST_link_uri_unknown_bad(self):
        d = self.POST(self.public_url + "/foo", t="uri", name="future.txt", uri=unknown_rwcap)
        d.addBoth(self.shouldFail, error.Error,
                  "POST_link_uri_unknown_bad",
                  "400 Bad Request",
                  "unknown cap in a write slot")
        return d

    def test_POST_link_uri_unknown_ro_good(self):
        d = self.POST(self.public_url + "/foo", t="uri", name="future-ro.txt", uri=unknown_rocap)
        d.addCallback(self.failUnlessURIMatchesROChild, self._foo_node, u"future-ro.txt")
        return d

    def test_POST_link_uri_unknown_imm_good(self):
        d = self.POST(self.public_url + "/foo", t="uri", name="future-imm.txt", uri=unknown_immcap)
        d.addCallback(self.failUnlessURIMatchesROChild, self._foo_node, u"future-imm.txt")
        return d

    def test_POST_link_uri_no_replace_queryarg(self):
        contents, n, newuri = self.makefile(8)
        d = self.POST(self.public_url + "/foo?replace=false", t="uri",
                      name="bar.txt", uri=newuri)
        d.addBoth(self.shouldFail, error.Error,
                  "POST_link_uri_no_replace_queryarg",
                  "409 Conflict",
                  "There was already a child by that name, and you asked me "
                  "to not replace it")
        d.addCallback(lambda res: self.GET(self.public_url + "/foo/bar.txt"))
        d.addCallback(self.failUnlessIsBarDotTxt)
        return d

    def test_POST_link_uri_no_replace_field(self):
        contents, n, newuri = self.makefile(8)
        d = self.POST(self.public_url + "/foo", t="uri", replace="false",
                      name="bar.txt", uri=newuri)
        d.addBoth(self.shouldFail, error.Error,
                  "POST_link_uri_no_replace_field",
                  "409 Conflict",
                  "There was already a child by that name, and you asked me "
                  "to not replace it")
        d.addCallback(lambda res: self.GET(self.public_url + "/foo/bar.txt"))
        d.addCallback(self.failUnlessIsBarDotTxt)
        return d

    def test_POST_delete(self, command_name='delete'):
        d = self._foo_node.list()
        def _check_before(children):
<<<<<<< HEAD
            self.failUnless(u"bar.txt" in children)
=======
            self.failUnlessIn(u"bar.txt", children)
>>>>>>> 64c3d4b9
        d.addCallback(_check_before)
        d.addCallback(lambda res: self.POST(self.public_url + "/foo", t=command_name, name="bar.txt"))
        d.addCallback(lambda res: self._foo_node.list())
        def _check_after(children):
<<<<<<< HEAD
            self.failIf(u"bar.txt" in children)
=======
            self.failIfIn(u"bar.txt", children)
>>>>>>> 64c3d4b9
        d.addCallback(_check_after)
        return d

    def test_POST_unlink(self):
        return self.test_POST_delete(command_name='unlink')

    def test_POST_rename_file(self):
        d = self.POST(self.public_url + "/foo", t="rename",
                      from_name="bar.txt", to_name='wibble.txt')
        d.addCallback(lambda res:
                      self.failIfNodeHasChild(self._foo_node, u"bar.txt"))
        d.addCallback(lambda res:
                      self.failUnlessNodeHasChild(self._foo_node, u"wibble.txt"))
        d.addCallback(lambda res: self.GET(self.public_url + "/foo/wibble.txt"))
        d.addCallback(self.failUnlessIsBarDotTxt)
        d.addCallback(lambda res: self.GET(self.public_url + "/foo/wibble.txt?t=json"))
        d.addCallback(self.failUnlessIsBarJSON)
        return d

    def test_POST_rename_file_redundant(self):
        d = self.POST(self.public_url + "/foo", t="rename",
                      from_name="bar.txt", to_name='bar.txt')
        d.addCallback(lambda res:
                      self.failUnlessNodeHasChild(self._foo_node, u"bar.txt"))
        d.addCallback(lambda res: self.GET(self.public_url + "/foo/bar.txt"))
        d.addCallback(self.failUnlessIsBarDotTxt)
        d.addCallback(lambda res: self.GET(self.public_url + "/foo/bar.txt?t=json"))
        d.addCallback(self.failUnlessIsBarJSON)
        return d

    def test_POST_rename_file_replace(self):
        # rename a file and replace a directory with it
        d = self.POST(self.public_url + "/foo", t="rename",
                      from_name="bar.txt", to_name='empty')
        d.addCallback(lambda res:
                      self.failIfNodeHasChild(self._foo_node, u"bar.txt"))
        d.addCallback(lambda res:
                      self.failUnlessNodeHasChild(self._foo_node, u"empty"))
        d.addCallback(lambda res: self.GET(self.public_url + "/foo/empty"))
        d.addCallback(self.failUnlessIsBarDotTxt)
        d.addCallback(lambda res: self.GET(self.public_url + "/foo/empty?t=json"))
        d.addCallback(self.failUnlessIsBarJSON)
        return d

    def test_POST_rename_file_no_replace_queryarg(self):
        # rename a file and replace a directory with it
        d = self.POST(self.public_url + "/foo?replace=false", t="rename",
                      from_name="bar.txt", to_name='empty')
        d.addBoth(self.shouldFail, error.Error,
                  "POST_rename_file_no_replace_queryarg",
                  "409 Conflict",
                  "There was already a child by that name, and you asked me "
                  "to not replace it")
        d.addCallback(lambda res: self.GET(self.public_url + "/foo/empty?t=json"))
        d.addCallback(self.failUnlessIsEmptyJSON)
        return d

    def test_POST_rename_file_no_replace_field(self):
        # rename a file and replace a directory with it
        d = self.POST(self.public_url + "/foo", t="rename", replace="false",
                      from_name="bar.txt", to_name='empty')
        d.addBoth(self.shouldFail, error.Error,
                  "POST_rename_file_no_replace_field",
                  "409 Conflict",
                  "There was already a child by that name, and you asked me "
                  "to not replace it")
        d.addCallback(lambda res: self.GET(self.public_url + "/foo/empty?t=json"))
        d.addCallback(self.failUnlessIsEmptyJSON)
        return d

    def failUnlessIsEmptyJSON(self, res):
        data = simplejson.loads(res)
        self.failUnlessEqual(data[0], "dirnode", data)
        self.failUnlessReallyEqual(len(data[1]["children"]), 0)

    def test_POST_rename_file_slash_fail(self):
        d = self.POST(self.public_url + "/foo", t="rename",
                      from_name="bar.txt", to_name='kirk/spock.txt')
        d.addBoth(self.shouldFail, error.Error,
                  "test_POST_rename_file_slash_fail",
                  "400 Bad Request",
                  "to_name= may not contain a slash",
                  )
        d.addCallback(lambda res:
                      self.failUnlessNodeHasChild(self._foo_node, u"bar.txt"))
        return d

    def test_POST_rename_dir(self):
        d = self.POST(self.public_url, t="rename",
                      from_name="foo", to_name='plunk')
        d.addCallback(lambda res:
                      self.failIfNodeHasChild(self.public_root, u"foo"))
        d.addCallback(lambda res:
                      self.failUnlessNodeHasChild(self.public_root, u"plunk"))
        d.addCallback(lambda res: self.GET(self.public_url + "/plunk?t=json"))
        d.addCallback(self.failUnlessIsFooJSON)
        return d

    def shouldRedirect(self, res, target=None, statuscode=None, which=""):
        """ If target is not None then the redirection has to go to target.  If
        statuscode is not None then the redirection has to be accomplished with
        that HTTP status code."""
        if not isinstance(res, failure.Failure):
            to_where = (target is None) and "somewhere" or ("to " + target)
            self.fail("%s: we were expecting to get redirected %s, not get an"
                      " actual page: %s" % (which, to_where, res))
        res.trap(error.PageRedirect)
        if statuscode is not None:
            self.failUnlessReallyEqual(res.value.status, statuscode,
                                       "%s: not a redirect" % which)
        if target is not None:
            # the PageRedirect does not seem to capture the uri= query arg
            # properly, so we can't check for it.
            realtarget = self.webish_url + target
            self.failUnlessReallyEqual(res.value.location, realtarget,
                                       "%s: wrong target" % which)
        return res.value.location

    def test_GET_URI_form(self):
        base = "/uri?uri=%s" % self._bar_txt_uri
        # this is supposed to give us a redirect to /uri/$URI, plus arguments
        targetbase = "/uri/%s" % urllib.quote(self._bar_txt_uri)
        d = self.GET(base)
        d.addBoth(self.shouldRedirect, targetbase)
        d.addCallback(lambda res: self.GET(base+"&filename=bar.txt"))
        d.addBoth(self.shouldRedirect, targetbase+"?filename=bar.txt")
        d.addCallback(lambda res: self.GET(base+"&t=json"))
        d.addBoth(self.shouldRedirect, targetbase+"?t=json")
        d.addCallback(self.log, "about to get file by uri")
        d.addCallback(lambda res: self.GET(base, followRedirect=True))
        d.addCallback(self.failUnlessIsBarDotTxt)
        d.addCallback(self.log, "got file by uri, about to get dir by uri")
        d.addCallback(lambda res: self.GET("/uri?uri=%s&t=json" % self._foo_uri,
                                           followRedirect=True))
        d.addCallback(self.failUnlessIsFooJSON)
        d.addCallback(self.log, "got dir by uri")

        return d

    def test_GET_URI_form_bad(self):
        d = self.shouldFail2(error.Error, "test_GET_URI_form_bad",
                             "400 Bad Request", "GET /uri requires uri=",
                             self.GET, "/uri")
        return d

    def test_GET_rename_form(self):
        d = self.GET(self.public_url + "/foo?t=rename-form&name=bar.txt",
                     followRedirect=True)
        def _check(res):
            self.failUnlessIn('name="when_done" value="."', res)
            self.failUnless(re.search(r'name="from_name" value="bar\.txt"', res))
            self.failUnlessIn(FAVICON_MARKUP, res)
        d.addCallback(_check)
        return d

    def log(self, res, msg):
        #print "MSG: %s  RES: %s" % (msg, res)
        log.msg(msg)
        return res

    def test_GET_URI_URL(self):
        base = "/uri/%s" % self._bar_txt_uri
        d = self.GET(base)
        d.addCallback(self.failUnlessIsBarDotTxt)
        d.addCallback(lambda res: self.GET(base+"?filename=bar.txt"))
        d.addCallback(self.failUnlessIsBarDotTxt)
        d.addCallback(lambda res: self.GET(base+"?filename=bar.txt&save=true"))
        d.addCallback(self.failUnlessIsBarDotTxt)
        return d

    def test_GET_URI_URL_dir(self):
        base = "/uri/%s?t=json" % self._foo_uri
        d = self.GET(base)
        d.addCallback(self.failUnlessIsFooJSON)
        return d

    def test_GET_URI_URL_missing(self):
        base = "/uri/%s" % self._bad_file_uri
        d = self.shouldHTTPError("test_GET_URI_URL_missing",
                                 http.GONE, None, "NotEnoughSharesError",
                                 self.GET, base)
        # TODO: how can we exercise both sides of WebDownloadTarget.fail
        # here? we must arrange for a download to fail after target.open()
        # has been called, and then inspect the response to see that it is
        # shorter than we expected.
        return d

    def test_PUT_DIRURL_uri(self):
        d = self.s.create_dirnode()
        def _made_dir(dn):
            new_uri = dn.get_uri()
            # replace /foo with a new (empty) directory
            d = self.PUT(self.public_url + "/foo?t=uri", new_uri)
            d.addCallback(lambda res:
                          self.failUnlessReallyEqual(res.strip(), new_uri))
            d.addCallback(lambda res:
                          self.failUnlessRWChildURIIs(self.public_root,
                                                      u"foo",
                                                      new_uri))
            return d
        d.addCallback(_made_dir)
        return d

    def test_PUT_DIRURL_uri_noreplace(self):
        d = self.s.create_dirnode()
        def _made_dir(dn):
            new_uri = dn.get_uri()
            # replace /foo with a new (empty) directory, but ask that
            # replace=false, so it should fail
            d = self.shouldFail2(error.Error, "test_PUT_DIRURL_uri_noreplace",
                                 "409 Conflict", "There was already a child by that name, and you asked me to not replace it",
                                 self.PUT,
                                 self.public_url + "/foo?t=uri&replace=false",
                                 new_uri)
            d.addCallback(lambda res:
                          self.failUnlessRWChildURIIs(self.public_root,
                                                      u"foo",
                                                      self._foo_uri))
            return d
        d.addCallback(_made_dir)
        return d

    def test_PUT_DIRURL_bad_t(self):
        d = self.shouldFail2(error.Error, "test_PUT_DIRURL_bad_t",
                             "400 Bad Request", "PUT to a directory",
                             self.PUT, self.public_url + "/foo?t=BOGUS", "")
        d.addCallback(lambda res:
                      self.failUnlessRWChildURIIs(self.public_root,
                                                  u"foo",
                                                  self._foo_uri))
        return d

    def test_PUT_NEWFILEURL_uri(self):
        contents, n, new_uri = self.makefile(8)
        d = self.PUT(self.public_url + "/foo/new.txt?t=uri", new_uri)
        d.addCallback(lambda res: self.failUnlessReallyEqual(res.strip(), new_uri))
        d.addCallback(lambda res:
                      self.failUnlessChildContentsAre(self._foo_node, u"new.txt",
                                                      contents))
        return d

    def test_PUT_NEWFILEURL_mdmf(self):
        new_contents = self.NEWFILE_CONTENTS * 300000
        d = self.PUT(self.public_url + \
                     "/foo/mdmf.txt?format=mdmf",
                     new_contents)
        d.addCallback(lambda ignored:
            self.GET(self.public_url + "/foo/mdmf.txt?t=json"))
        def _got_json(json):
            data = simplejson.loads(json)
            data = data[1]
            self.failUnlessIn("format", data)
            self.failUnlessEqual(data["format"], "MDMF")
            self.failUnless(data['rw_uri'].startswith("URI:MDMF"))
            self.failUnless(data['ro_uri'].startswith("URI:MDMF"))
        d.addCallback(_got_json)
        return d

    def test_PUT_NEWFILEURL_sdmf(self):
        new_contents = self.NEWFILE_CONTENTS * 300000
        d = self.PUT(self.public_url + \
                     "/foo/sdmf.txt?format=sdmf",
                     new_contents)
        d.addCallback(lambda ignored:
            self.GET(self.public_url + "/foo/sdmf.txt?t=json"))
        def _got_json(json):
            data = simplejson.loads(json)
            data = data[1]
            self.failUnlessIn("format", data)
            self.failUnlessEqual(data["format"], "SDMF")
        d.addCallback(_got_json)
        return d

    def test_PUT_NEWFILEURL_bad_format(self):
       new_contents = self.NEWFILE_CONTENTS * 300000
       return self.shouldHTTPError("PUT_NEWFILEURL_bad_format",
                                   400, "Bad Request", "Unknown format: foo",
                                   self.PUT, self.public_url + \
                                   "/foo/foo.txt?format=foo",
                                   new_contents)

    def test_PUT_NEWFILEURL_uri_replace(self):
        contents, n, new_uri = self.makefile(8)
        d = self.PUT(self.public_url + "/foo/bar.txt?t=uri", new_uri)
        d.addCallback(lambda res: self.failUnlessReallyEqual(res.strip(), new_uri))
        d.addCallback(lambda res:
                      self.failUnlessChildContentsAre(self._foo_node, u"bar.txt",
                                                      contents))
        return d

    def test_PUT_NEWFILEURL_uri_no_replace(self):
        contents, n, new_uri = self.makefile(8)
        d = self.PUT(self.public_url + "/foo/bar.txt?t=uri&replace=false", new_uri)
        d.addBoth(self.shouldFail, error.Error,
                  "PUT_NEWFILEURL_uri_no_replace",
                  "409 Conflict",
                  "There was already a child by that name, and you asked me "
                  "to not replace it")
        return d

    def test_PUT_NEWFILEURL_uri_unknown_bad(self):
        d = self.PUT(self.public_url + "/foo/put-future.txt?t=uri", unknown_rwcap)
        d.addBoth(self.shouldFail, error.Error,
                  "POST_put_uri_unknown_bad",
                  "400 Bad Request",
                  "unknown cap in a write slot")
        return d

    def test_PUT_NEWFILEURL_uri_unknown_ro_good(self):
        d = self.PUT(self.public_url + "/foo/put-future-ro.txt?t=uri", unknown_rocap)
        d.addCallback(self.failUnlessURIMatchesROChild, self._foo_node,
                      u"put-future-ro.txt")
        return d

    def test_PUT_NEWFILEURL_uri_unknown_imm_good(self):
        d = self.PUT(self.public_url + "/foo/put-future-imm.txt?t=uri", unknown_immcap)
        d.addCallback(self.failUnlessURIMatchesROChild, self._foo_node,
                      u"put-future-imm.txt")
        return d

    def test_PUT_NEWFILE_URI(self):
        file_contents = "New file contents here\n"
        d = self.PUT("/uri", file_contents)
        def _check(uri):
            assert isinstance(uri, str), uri
            self.failUnlessIn(uri, self.get_all_contents())
            self.failUnlessReallyEqual(self.get_all_contents()[uri],
                                       file_contents)
            return self.GET("/uri/%s" % uri)
        d.addCallback(_check)
        def _check2(res):
            self.failUnlessReallyEqual(res, file_contents)
        d.addCallback(_check2)
        return d

    def test_PUT_NEWFILE_URI_not_mutable(self):
        file_contents = "New file contents here\n"
        d = self.PUT("/uri?mutable=false", file_contents)
        def _check(uri):
            assert isinstance(uri, str), uri
            self.failUnlessIn(uri, self.get_all_contents())
            self.failUnlessReallyEqual(self.get_all_contents()[uri],
                                       file_contents)
            return self.GET("/uri/%s" % uri)
        d.addCallback(_check)
        def _check2(res):
            self.failUnlessReallyEqual(res, file_contents)
        d.addCallback(_check2)
        return d

    def test_PUT_NEWFILE_URI_only_PUT(self):
        d = self.PUT("/uri?t=bogus", "")
        d.addBoth(self.shouldFail, error.Error,
                  "PUT_NEWFILE_URI_only_PUT",
                  "400 Bad Request",
                  "/uri accepts only PUT, PUT?t=mkdir, POST?t=upload, and POST?t=mkdir")
        return d

    def test_PUT_NEWFILE_URI_mutable(self):
        file_contents = "New file contents here\n"
        d = self.PUT("/uri?mutable=true", file_contents)
        def _check1(filecap):
            filecap = filecap.strip()
            self.failUnless(filecap.startswith("URI:SSK:"), filecap)
            self.filecap = filecap
            u = uri.WriteableSSKFileURI.init_from_string(filecap)
            self.failUnlessIn(u.get_storage_index(), self.get_all_contents())
            n = self.s.create_node_from_uri(filecap)
            return n.download_best_version()
        d.addCallback(_check1)
        def _check2(data):
            self.failUnlessReallyEqual(data, file_contents)
            return self.GET("/uri/%s" % urllib.quote(self.filecap))
        d.addCallback(_check2)
        def _check3(res):
            self.failUnlessReallyEqual(res, file_contents)
        d.addCallback(_check3)
        return d

    def test_PUT_mkdir(self):
        d = self.PUT("/uri?t=mkdir", "")
        def _check(uri):
            n = self.s.create_node_from_uri(uri.strip())
            d2 = self.failUnlessNodeKeysAre(n, [])
            d2.addCallback(lambda res:
                           self.GET("/uri/%s?t=json" % uri))
            return d2
        d.addCallback(_check)
        d.addCallback(self.failUnlessIsEmptyJSON)
        return d

    def test_PUT_mkdir_mdmf(self):
        d = self.PUT("/uri?t=mkdir&format=mdmf", "")
        def _got(res):
            u = uri.from_string(res)
            # Check that this is an MDMF writecap
            self.failUnlessIsInstance(u, uri.MDMFDirectoryURI)
        d.addCallback(_got)
        return d

    def test_PUT_mkdir_sdmf(self):
        d = self.PUT("/uri?t=mkdir&format=sdmf", "")
        def _got(res):
            u = uri.from_string(res)
            self.failUnlessIsInstance(u, uri.DirectoryURI)
        d.addCallback(_got)
        return d

    def test_PUT_mkdir_bad_format(self):
        return self.shouldHTTPError("PUT_mkdir_bad_format",
                                    400, "Bad Request", "Unknown format: foo",
                                    self.PUT, "/uri?t=mkdir&format=foo",
                                    "")

    def test_POST_check(self):
        d = self.POST(self.public_url + "/foo", t="check", name="bar.txt")
        def _done(res):
            # this returns a string form of the results, which are probably
            # None since we're using fake filenodes.
            # TODO: verify that the check actually happened, by changing
            # FakeCHKFileNode to count how many times .check() has been
            # called.
            pass
        d.addCallback(_done)
        return d


    def test_PUT_update_at_offset(self):
        file_contents = "test file" * 100000 # about 900 KiB
        d = self.PUT("/uri?mutable=true", file_contents)
        def _then(filecap):
            self.filecap = filecap
            new_data = file_contents[:100]
            new = "replaced and so on"
            new_data += new
            new_data += file_contents[len(new_data):]
            assert len(new_data) == len(file_contents)
            self.new_data = new_data
        d.addCallback(_then)
        d.addCallback(lambda ignored:
            self.PUT("/uri/%s?replace=True&offset=100" % self.filecap,
                     "replaced and so on"))
        def _get_data(filecap):
            n = self.s.create_node_from_uri(filecap)
            return n.download_best_version()
        d.addCallback(_get_data)
        d.addCallback(lambda results:
            self.failUnlessEqual(results, self.new_data))
        # Now try appending things to the file
        d.addCallback(lambda ignored:
            self.PUT("/uri/%s?offset=%d" % (self.filecap, len(self.new_data)),
                     "puppies" * 100))
        d.addCallback(_get_data)
        d.addCallback(lambda results:
            self.failUnlessEqual(results, self.new_data + ("puppies" * 100)))
        # and try replacing the beginning of the file
        d.addCallback(lambda ignored:
            self.PUT("/uri/%s?offset=0" % self.filecap, "begin"))
        d.addCallback(_get_data)
        d.addCallback(lambda results:
            self.failUnlessEqual(results, "begin"+self.new_data[len("begin"):]+("puppies"*100)))
        return d

    def test_PUT_update_at_invalid_offset(self):
        file_contents = "test file" * 100000 # about 900 KiB
        d = self.PUT("/uri?mutable=true", file_contents)
        def _then(filecap):
            self.filecap = filecap
        d.addCallback(_then)
        # Negative offsets should cause an error.
        d.addCallback(lambda ignored:
            self.shouldHTTPError("PUT_update_at_invalid_offset",
                                 400, "Bad Request",
                                 "Invalid offset",
                                 self.PUT,
                                 "/uri/%s?offset=-1" % self.filecap,
                                 "foo"))
        return d

    def test_PUT_update_at_offset_immutable(self):
        file_contents = "Test file" * 100000
        d = self.PUT("/uri", file_contents)
        def _then(filecap):
            self.filecap = filecap
        d.addCallback(_then)
        d.addCallback(lambda ignored:
            self.shouldHTTPError("PUT_update_at_offset_immutable",
                                 400, "Bad Request",
                                 "immutable",
                                 self.PUT,
                                 "/uri/%s?offset=50" % self.filecap,
                                 "foo"))
        return d


    def test_bad_method(self):
        url = self.webish_url + self.public_url + "/foo/bar.txt"
        d = self.shouldHTTPError("bad_method",
                                 501, "Not Implemented",
                                 "I don't know how to treat a BOGUS request.",
                                 client.getPage, url, method="BOGUS")
        return d

    def test_short_url(self):
        url = self.webish_url + "/uri"
        d = self.shouldHTTPError("short_url", 501, "Not Implemented",
                                 "I don't know how to treat a DELETE request.",
                                 client.getPage, url, method="DELETE")
        return d

    def test_ophandle_bad(self):
        url = self.webish_url + "/operations/bogus?t=status"
        d = self.shouldHTTPError("ophandle_bad", 404, "404 Not Found",
                                 "unknown/expired handle 'bogus'",
                                 client.getPage, url)
        return d

    def test_ophandle_cancel(self):
        d = self.POST(self.public_url + "/foo/?t=start-manifest&ophandle=128",
                      followRedirect=True)
        d.addCallback(lambda ignored:
                      self.GET("/operations/128?t=status&output=JSON"))
        def _check1(res):
            data = simplejson.loads(res)
            self.failUnless("finished" in data, res)
            monitor = self.ws.root.child_operations.handles["128"][0]
            d = self.POST("/operations/128?t=cancel&output=JSON")
            def _check2(res):
                data = simplejson.loads(res)
                self.failUnless("finished" in data, res)
                # t=cancel causes the handle to be forgotten
                self.failUnless(monitor.is_cancelled())
            d.addCallback(_check2)
            return d
        d.addCallback(_check1)
        d.addCallback(lambda ignored:
                      self.shouldHTTPError("ophandle_cancel",
                                           404, "404 Not Found",
                                           "unknown/expired handle '128'",
                                           self.GET,
                                           "/operations/128?t=status&output=JSON"))
        return d

    def test_ophandle_retainfor(self):
        d = self.POST(self.public_url + "/foo/?t=start-manifest&ophandle=129&retain-for=60",
                      followRedirect=True)
        d.addCallback(lambda ignored:
                      self.GET("/operations/129?t=status&output=JSON&retain-for=0"))
        def _check1(res):
            data = simplejson.loads(res)
            self.failUnless("finished" in data, res)
        d.addCallback(_check1)
        # the retain-for=0 will cause the handle to be expired very soon
        d.addCallback(lambda ign:
            self.clock.advance(2.0))
        d.addCallback(lambda ignored:
                      self.shouldHTTPError("ophandle_retainfor",
                                           404, "404 Not Found",
                                           "unknown/expired handle '129'",
                                           self.GET,
                                           "/operations/129?t=status&output=JSON"))
        return d

    def test_ophandle_release_after_complete(self):
        d = self.POST(self.public_url + "/foo/?t=start-manifest&ophandle=130",
                      followRedirect=True)
        d.addCallback(self.wait_for_operation, "130")
        d.addCallback(lambda ignored:
                      self.GET("/operations/130?t=status&output=JSON&release-after-complete=true"))
        # the release-after-complete=true will cause the handle to be expired
        d.addCallback(lambda ignored:
                      self.shouldHTTPError("ophandle_release_after_complete",
                                           404, "404 Not Found",
                                           "unknown/expired handle '130'",
                                           self.GET,
                                           "/operations/130?t=status&output=JSON"))
        return d

    def test_uncollected_ophandle_expiration(self):
        # uncollected ophandles should expire after 4 days
        def _make_uncollected_ophandle(ophandle):
            d = self.POST(self.public_url +
                          "/foo/?t=start-manifest&ophandle=%d" % ophandle,
                          followRedirect=False)
            # When we start the operation, the webapi server will want
            # to redirect us to the page for the ophandle, so we get
            # confirmation that the operation has started. If the
            # manifest operation has finished by the time we get there,
            # following that redirect (by setting followRedirect=True
            # above) has the side effect of collecting the ophandle that
            # we've just created, which means that we can't use the
            # ophandle to test the uncollected timeout anymore. So,
            # instead, catch the 302 here and don't follow it.
            d.addBoth(self.should302, "uncollected_ophandle_creation")
            return d
        # Create an ophandle, don't collect it, then advance the clock by
        # 4 days - 1 second and make sure that the ophandle is still there.
        d = _make_uncollected_ophandle(131)
        d.addCallback(lambda ign:
            self.clock.advance((96*60*60) - 1)) # 96 hours = 4 days
        d.addCallback(lambda ign:
            self.GET("/operations/131?t=status&output=JSON"))
        def _check1(res):
            data = simplejson.loads(res)
            self.failUnless("finished" in data, res)
        d.addCallback(_check1)
        # Create an ophandle, don't collect it, then try to collect it
        # after 4 days. It should be gone.
        d.addCallback(lambda ign:
            _make_uncollected_ophandle(132))
        d.addCallback(lambda ign:
            self.clock.advance(96*60*60))
        d.addCallback(lambda ign:
            self.shouldHTTPError("uncollected_ophandle_expired_after_100_hours",
                                 404, "404 Not Found",
                                 "unknown/expired handle '132'",
                                 self.GET,
                                 "/operations/132?t=status&output=JSON"))
        return d

    def test_collected_ophandle_expiration(self):
        # collected ophandles should expire after 1 day
        def _make_collected_ophandle(ophandle):
            d = self.POST(self.public_url +
                          "/foo/?t=start-manifest&ophandle=%d" % ophandle,
                          followRedirect=True)
            # By following the initial redirect, we collect the ophandle
            # we've just created.
            return d
        # Create a collected ophandle, then collect it after 23 hours
        # and 59 seconds to make sure that it is still there.
        d = _make_collected_ophandle(133)
        d.addCallback(lambda ign:
            self.clock.advance((24*60*60) - 1))
        d.addCallback(lambda ign:
            self.GET("/operations/133?t=status&output=JSON"))
        def _check1(res):
            data = simplejson.loads(res)
            self.failUnless("finished" in data, res)
        d.addCallback(_check1)
        # Create another uncollected ophandle, then try to collect it
        # after 24 hours to make sure that it is gone.
        d.addCallback(lambda ign:
            _make_collected_ophandle(134))
        d.addCallback(lambda ign:
            self.clock.advance(24*60*60))
        d.addCallback(lambda ign:
            self.shouldHTTPError("collected_ophandle_expired_after_1_day",
                                 404, "404 Not Found",
                                 "unknown/expired handle '134'",
                                 self.GET,
                                 "/operations/134?t=status&output=JSON"))
        return d

    def test_incident(self):
        d = self.POST("/report_incident", details="eek")
        def _done(res):
            self.failIfIn("<html>", res)
            self.failUnlessIn("Thank you for your report!", res)
        d.addCallback(_done)
        return d

    def test_static(self):
        webdir = os.path.join(self.staticdir, "subdir")
        fileutil.make_dirs(webdir)
        f = open(os.path.join(webdir, "hello.txt"), "wb")
        f.write("hello")
        f.close()

        d = self.GET("/static/subdir/hello.txt")
        def _check(res):
            self.failUnlessReallyEqual(res, "hello")
        d.addCallback(_check)
        return d


class IntroducerWeb(unittest.TestCase):
    def setUp(self):
        self.node = None

    def tearDown(self):
        d = defer.succeed(None)
        if self.node:
            d.addCallback(lambda ign: self.node.stopService())
        d.addCallback(flushEventualQueue)
        return d

    def test_welcome(self):
        basedir = "web.IntroducerWeb.test_welcome"
        os.mkdir(basedir)
        fileutil.write(os.path.join(basedir, "tahoe.cfg"), "[node]\nweb.port = tcp:0\n")
        self.node = IntroducerNode(basedir)
        self.ws = self.node.getServiceNamed("webish")

        d = fireEventually(None)
        d.addCallback(lambda ign: self.node.startService())
        d.addCallback(lambda ign: self.node.when_tub_ready())

        d.addCallback(lambda ign: self.GET("/"))
        def _check(res):
            self.failUnlessIn('Welcome to the Tahoe-LAFS Introducer', res)
            self.failUnlessIn(FAVICON_MARKUP, res)
        d.addCallback(_check)
        return d

    def GET(self, urlpath, followRedirect=False, return_response=False,
            **kwargs):
        # if return_response=True, this fires with (data, statuscode,
        # respheaders) instead of just data.
        assert not isinstance(urlpath, unicode)
        url = self.ws.getURL().rstrip('/') + urlpath
        factory = HTTPClientGETFactory(url, method="GET",
                                       followRedirect=followRedirect, **kwargs)
        reactor.connectTCP("localhost", self.ws.getPortnum(), factory)
        d = factory.deferred
        def _got_data(data):
            return (data, factory.status, factory.response_headers)
        if return_response:
            d.addCallback(_got_data)
        return factory.deferred


class Util(ShouldFailMixin, testutil.ReallyEqualMixin, unittest.TestCase):
    def test_load_file(self):
        # This will raise an exception unless a well-formed XML file is found under that name.
        common.getxmlfile('directory.xhtml').load()

    def test_parse_replace_arg(self):
        self.failUnlessReallyEqual(common.parse_replace_arg("true"), True)
        self.failUnlessReallyEqual(common.parse_replace_arg("false"), False)
        self.failUnlessReallyEqual(common.parse_replace_arg("only-files"),
                                   "only-files")
        self.shouldFail(AssertionError, "test_parse_replace_arg", "",
                        common.parse_replace_arg, "only_fles")

    def test_abbreviate_time(self):
        self.failUnlessReallyEqual(common.abbreviate_time(None), "")
        self.failUnlessReallyEqual(common.abbreviate_time(1.234), "1.23s")
        self.failUnlessReallyEqual(common.abbreviate_time(0.123), "123ms")
        self.failUnlessReallyEqual(common.abbreviate_time(0.00123), "1.2ms")
        self.failUnlessReallyEqual(common.abbreviate_time(0.000123), "123us")
        self.failUnlessReallyEqual(common.abbreviate_time(-123000), "-123000000000us")

    def test_compute_rate(self):
        self.failUnlessReallyEqual(common.compute_rate(None, None), None)
        self.failUnlessReallyEqual(common.compute_rate(None, 1), None)
        self.failUnlessReallyEqual(common.compute_rate(250000, None), None)
        self.failUnlessReallyEqual(common.compute_rate(250000, 0), None)
        self.failUnlessReallyEqual(common.compute_rate(250000, 10), 25000.0)
        self.failUnlessReallyEqual(common.compute_rate(0, 10), 0.0)
        self.shouldFail(AssertionError, "test_compute_rate", "",
                        common.compute_rate, -100, 10)
        self.shouldFail(AssertionError, "test_compute_rate", "",
                        common.compute_rate, 100, -10)

        # Sanity check
        rate = common.compute_rate(10*1000*1000, 1)
        self.failUnlessReallyEqual(common.abbreviate_rate(rate), "10.00MBps")

    def test_abbreviate_rate(self):
        self.failUnlessReallyEqual(common.abbreviate_rate(None), "")
        self.failUnlessReallyEqual(common.abbreviate_rate(1234000), "1.23MBps")
        self.failUnlessReallyEqual(common.abbreviate_rate(12340), "12.3kBps")
        self.failUnlessReallyEqual(common.abbreviate_rate(123), "123Bps")

    def test_abbreviate_size(self):
        self.failUnlessReallyEqual(common.abbreviate_size(None), "")
        self.failUnlessReallyEqual(common.abbreviate_size(1.23*1000*1000*1000), "1.23GB")
        self.failUnlessReallyEqual(common.abbreviate_size(1.23*1000*1000), "1.23MB")
        self.failUnlessReallyEqual(common.abbreviate_size(1230), "1.2kB")
        self.failUnlessReallyEqual(common.abbreviate_size(123), "123B")

    def test_plural(self):
        def convert(s):
            return "%d second%s" % (s, status.plural(s))
        self.failUnlessReallyEqual(convert(0), "0 seconds")
        self.failUnlessReallyEqual(convert(1), "1 second")
        self.failUnlessReallyEqual(convert(2), "2 seconds")
        def convert2(s):
            return "has share%s: %s" % (status.plural(s), ",".join(s))
        self.failUnlessReallyEqual(convert2([]), "has shares: ")
        self.failUnlessReallyEqual(convert2(["1"]), "has share: 1")
        self.failUnlessReallyEqual(convert2(["1","2"]), "has shares: 1,2")


class Grid(GridTestMixin, WebErrorMixin, ShouldFailMixin, testutil.ReallyEqualMixin, unittest.TestCase):

    def CHECK(self, ign, which, args, clientnum=0):
        fileurl = self.fileurls[which]
        url = fileurl + "?" + args
        return self.GET(url, method="POST", clientnum=clientnum)

    def test_filecheck(self):
        self.basedir = "web/Grid/filecheck"
        self.set_up_grid()
        c0 = self.g.clients[0]
        self.uris = {}
        DATA = "data" * 100
        d = c0.upload(upload.Data(DATA, convergence=""))
        def _stash_uri(ur, which):
            self.uris[which] = ur.uri
        d.addCallback(_stash_uri, "good")
        d.addCallback(lambda ign:
                      c0.upload(upload.Data(DATA+"1", convergence="")))
        d.addCallback(_stash_uri, "sick")
        d.addCallback(lambda ign:
                      c0.upload(upload.Data(DATA+"2", convergence="")))
        d.addCallback(_stash_uri, "dead")
        def _stash_mutable_uri(n, which):
            self.uris[which] = n.get_uri()
            assert isinstance(self.uris[which], str)
        d.addCallback(lambda ign:
            c0.create_mutable_file(publish.MutableData(DATA+"3")))
        d.addCallback(_stash_mutable_uri, "corrupt")
        d.addCallback(lambda ign:
                      c0.upload(upload.Data("literal", convergence="")))
        d.addCallback(_stash_uri, "small")
        d.addCallback(lambda ign: c0.create_immutable_dirnode({}))
        d.addCallback(_stash_mutable_uri, "smalldir")

        def _compute_fileurls(ignored):
            self.fileurls = {}
            for which in self.uris:
                self.fileurls[which] = "uri/" + urllib.quote(self.uris[which])
        d.addCallback(_compute_fileurls)

        def _clobber_shares(ignored):
            good_shares = self.find_uri_shares(self.uris["good"])
            self.failUnlessReallyEqual(len(good_shares), 10)
            sick_shares = self.find_uri_shares(self.uris["sick"])
            os.unlink(sick_shares[0][2])
            dead_shares = self.find_uri_shares(self.uris["dead"])
            for i in range(1, 10):
                os.unlink(dead_shares[i][2])
            c_shares = self.find_uri_shares(self.uris["corrupt"])
            cso = CorruptShareOptions()
            cso.stdout = StringIO()
            cso.parseOptions([c_shares[0][2]])
            corrupt_share(cso)
        d.addCallback(_clobber_shares)

        d.addCallback(self.CHECK, "good", "t=check")
        def _got_html_good(res):
            self.failUnlessIn("Healthy", res)
            self.failIfIn("Not Healthy", res)
            self.failUnlessIn(FAVICON_MARKUP, res)
        d.addCallback(_got_html_good)
        d.addCallback(self.CHECK, "good", "t=check&return_to=somewhere")
        def _got_html_good_return_to(res):
            self.failUnlessIn("Healthy", res)
            self.failIfIn("Not Healthy", res)
            self.failUnlessIn('<a href="somewhere">Return to file', res)
        d.addCallback(_got_html_good_return_to)
        d.addCallback(self.CHECK, "good", "t=check&output=json")
        def _got_json_good(res):
            r = simplejson.loads(res)
            self.failUnlessEqual(r["summary"], "Healthy")
            self.failUnless(r["results"]["healthy"])
            self.failIf(r["results"]["needs-rebalancing"])
            self.failUnless(r["results"]["recoverable"])
        d.addCallback(_got_json_good)

        d.addCallback(self.CHECK, "small", "t=check")
        def _got_html_small(res):
            self.failUnlessIn("Literal files are always healthy", res)
            self.failIfIn("Not Healthy", res)
        d.addCallback(_got_html_small)
        d.addCallback(self.CHECK, "small", "t=check&return_to=somewhere")
        def _got_html_small_return_to(res):
            self.failUnlessIn("Literal files are always healthy", res)
            self.failIfIn("Not Healthy", res)
            self.failUnlessIn('<a href="somewhere">Return to file', res)
        d.addCallback(_got_html_small_return_to)
        d.addCallback(self.CHECK, "small", "t=check&output=json")
        def _got_json_small(res):
            r = simplejson.loads(res)
            self.failUnlessEqual(r["storage-index"], "")
            self.failUnless(r["results"]["healthy"])
        d.addCallback(_got_json_small)

        d.addCallback(self.CHECK, "smalldir", "t=check")
        def _got_html_smalldir(res):
            self.failUnlessIn("Literal files are always healthy", res)
            self.failIfIn("Not Healthy", res)
        d.addCallback(_got_html_smalldir)
        d.addCallback(self.CHECK, "smalldir", "t=check&output=json")
        def _got_json_smalldir(res):
            r = simplejson.loads(res)
            self.failUnlessEqual(r["storage-index"], "")
            self.failUnless(r["results"]["healthy"])
        d.addCallback(_got_json_smalldir)

        d.addCallback(self.CHECK, "sick", "t=check")
        def _got_html_sick(res):
            self.failUnlessIn("Not Healthy", res)
        d.addCallback(_got_html_sick)
        d.addCallback(self.CHECK, "sick", "t=check&output=json")
        def _got_json_sick(res):
            r = simplejson.loads(res)
            self.failUnlessEqual(r["summary"],
                                 "Not Healthy: 9 shares (enc 3-of-10)")
            self.failIf(r["results"]["healthy"])
            self.failIf(r["results"]["needs-rebalancing"])
            self.failUnless(r["results"]["recoverable"])
        d.addCallback(_got_json_sick)

        d.addCallback(self.CHECK, "dead", "t=check")
        def _got_html_dead(res):
            self.failUnlessIn("Not Healthy", res)
        d.addCallback(_got_html_dead)
        d.addCallback(self.CHECK, "dead", "t=check&output=json")
        def _got_json_dead(res):
            r = simplejson.loads(res)
            self.failUnlessEqual(r["summary"],
                                 "Not Healthy: 1 shares (enc 3-of-10)")
            self.failIf(r["results"]["healthy"])
            self.failIf(r["results"]["needs-rebalancing"])
            self.failIf(r["results"]["recoverable"])
        d.addCallback(_got_json_dead)

        d.addCallback(self.CHECK, "corrupt", "t=check&verify=true")
        def _got_html_corrupt(res):
            self.failUnlessIn("Not Healthy! : Unhealthy", res)
        d.addCallback(_got_html_corrupt)
        d.addCallback(self.CHECK, "corrupt", "t=check&verify=true&output=json")
        def _got_json_corrupt(res):
            r = simplejson.loads(res)
            self.failUnlessIn("Unhealthy: 9 shares (enc 3-of-10)", r["summary"])
            self.failIf(r["results"]["healthy"])
            self.failUnless(r["results"]["recoverable"])
            self.failUnlessReallyEqual(r["results"]["count-shares-good"], 9)
            self.failUnlessReallyEqual(r["results"]["count-corrupt-shares"], 1)
        d.addCallback(_got_json_corrupt)

        d.addErrback(self.explain_web_error)
        return d

    def test_repair_html(self):
        self.basedir = "web/Grid/repair_html"
        self.set_up_grid()
        c0 = self.g.clients[0]
        self.uris = {}
        DATA = "data" * 100
        d = c0.upload(upload.Data(DATA, convergence=""))
        def _stash_uri(ur, which):
            self.uris[which] = ur.uri
        d.addCallback(_stash_uri, "good")
        d.addCallback(lambda ign:
                      c0.upload(upload.Data(DATA+"1", convergence="")))
        d.addCallback(_stash_uri, "sick")
        d.addCallback(lambda ign:
                      c0.upload(upload.Data(DATA+"2", convergence="")))
        d.addCallback(_stash_uri, "dead")
        def _stash_mutable_uri(n, which):
            self.uris[which] = n.get_uri()
            assert isinstance(self.uris[which], str)
        d.addCallback(lambda ign:
            c0.create_mutable_file(publish.MutableData(DATA+"3")))
        d.addCallback(_stash_mutable_uri, "corrupt")

        def _compute_fileurls(ignored):
            self.fileurls = {}
            for which in self.uris:
                self.fileurls[which] = "uri/" + urllib.quote(self.uris[which])
        d.addCallback(_compute_fileurls)

        def _clobber_shares(ignored):
            good_shares = self.find_uri_shares(self.uris["good"])
            self.failUnlessReallyEqual(len(good_shares), 10)
            sick_shares = self.find_uri_shares(self.uris["sick"])
            os.unlink(sick_shares[0][2])
            dead_shares = self.find_uri_shares(self.uris["dead"])
            for i in range(1, 10):
                os.unlink(dead_shares[i][2])
            c_shares = self.find_uri_shares(self.uris["corrupt"])
            cso = CorruptShareOptions()
            cso.stdout = StringIO()
            cso.parseOptions([c_shares[0][2]])
            corrupt_share(cso)
        d.addCallback(_clobber_shares)

        d.addCallback(self.CHECK, "good", "t=check&repair=true")
        def _got_html_good(res):
            self.failUnlessIn("Healthy", res)
            self.failIfIn("Not Healthy", res)
            self.failUnlessIn("No repair necessary", res)
            self.failUnlessIn(FAVICON_MARKUP, res)
        d.addCallback(_got_html_good)

        d.addCallback(self.CHECK, "sick", "t=check&repair=true")
        def _got_html_sick(res):
            self.failUnlessIn("Healthy : healthy", res)
            self.failIfIn("Not Healthy", res)
            self.failUnlessIn("Repair successful", res)
        d.addCallback(_got_html_sick)

        # repair of a dead file will fail, of course, but it isn't yet
        # clear how this should be reported. Right now it shows up as
        # a "410 Gone".
        #
        #d.addCallback(self.CHECK, "dead", "t=check&repair=true")
        #def _got_html_dead(res):
        #    print res
        #    self.failUnlessIn("Healthy : healthy", res)
        #    self.failIfIn("Not Healthy", res)
        #    self.failUnlessIn("No repair necessary", res)
        #d.addCallback(_got_html_dead)

        d.addCallback(self.CHECK, "corrupt", "t=check&verify=true&repair=true")
        def _got_html_corrupt(res):
            self.failUnlessIn("Healthy : Healthy", res)
            self.failIfIn("Not Healthy", res)
            self.failUnlessIn("Repair successful", res)
        d.addCallback(_got_html_corrupt)

        d.addErrback(self.explain_web_error)
        return d

    def test_repair_json(self):
        self.basedir = "web/Grid/repair_json"
        self.set_up_grid()
        c0 = self.g.clients[0]
        self.uris = {}
        DATA = "data" * 100
        d = c0.upload(upload.Data(DATA+"1", convergence=""))
        def _stash_uri(ur, which):
            self.uris[which] = ur.uri
        d.addCallback(_stash_uri, "sick")

        def _compute_fileurls(ignored):
            self.fileurls = {}
            for which in self.uris:
                self.fileurls[which] = "uri/" + urllib.quote(self.uris[which])
        d.addCallback(_compute_fileurls)

        def _clobber_shares(ignored):
            sick_shares = self.find_uri_shares(self.uris["sick"])
            os.unlink(sick_shares[0][2])
        d.addCallback(_clobber_shares)

        d.addCallback(self.CHECK, "sick", "t=check&repair=true&output=json")
        def _got_json_sick(res):
            r = simplejson.loads(res)
            self.failUnlessReallyEqual(r["repair-attempted"], True)
            self.failUnlessReallyEqual(r["repair-successful"], True)
            self.failUnlessEqual(r["pre-repair-results"]["summary"],
                                 "Not Healthy: 9 shares (enc 3-of-10)")
            self.failIf(r["pre-repair-results"]["results"]["healthy"])
            self.failUnlessEqual(r["post-repair-results"]["summary"], "healthy")
            self.failUnless(r["post-repair-results"]["results"]["healthy"])
        d.addCallback(_got_json_sick)

        d.addErrback(self.explain_web_error)
        return d

    def test_unknown(self, immutable=False):
        self.basedir = "web/Grid/unknown"
        if immutable:
            self.basedir = "web/Grid/unknown-immutable"

        self.set_up_grid()
        c0 = self.g.clients[0]
        self.uris = {}
        self.fileurls = {}

        # the future cap format may contain slashes, which must be tolerated
        expected_info_url = "uri/%s?t=info" % urllib.quote(unknown_rwcap,
                                                           safe="")

        if immutable:
            name = u"future-imm"
            future_node = UnknownNode(None, unknown_immcap, deep_immutable=True)
            d = c0.create_immutable_dirnode({name: (future_node, {})})
        else:
            name = u"future"
            future_node = UnknownNode(unknown_rwcap, unknown_rocap)
            d = c0.create_dirnode()

        def _stash_root_and_create_file(n):
            self.rootnode = n
            self.rooturl = "uri/" + urllib.quote(n.get_uri()) + "/"
            self.rourl = "uri/" + urllib.quote(n.get_readonly_uri()) + "/"
            if not immutable:
                return self.rootnode.set_node(name, future_node)
        d.addCallback(_stash_root_and_create_file)

        # make sure directory listing tolerates unknown nodes
        d.addCallback(lambda ign: self.GET(self.rooturl))
        def _check_directory_html(res, expected_type_suffix):
            pattern = re.compile(r'<td>\?%s</td>[ \t\n\r]*'
                                  '<td>%s</td>' % (expected_type_suffix, str(name)),
                                 re.DOTALL)
            self.failUnless(re.search(pattern, res), res)
            # find the More Info link for name, should be relative
            mo = re.search(r'<a href="([^"]+)">More Info</a>', res)
            info_url = mo.group(1)
            self.failUnlessReallyEqual(info_url, "%s?t=info" % (str(name),))
        if immutable:
            d.addCallback(_check_directory_html, "-IMM")
        else:
            d.addCallback(_check_directory_html, "")

        d.addCallback(lambda ign: self.GET(self.rooturl+"?t=json"))
        def _check_directory_json(res, expect_rw_uri):
            data = simplejson.loads(res)
            self.failUnlessEqual(data[0], "dirnode")
            f = data[1]["children"][name]
            self.failUnlessEqual(f[0], "unknown")
            if expect_rw_uri:
                self.failUnlessReallyEqual(to_str(f[1]["rw_uri"]), unknown_rwcap, data)
            else:
                self.failIfIn("rw_uri", f[1])
            if immutable:
                self.failUnlessReallyEqual(to_str(f[1]["ro_uri"]), unknown_immcap, data)
            else:
                self.failUnlessReallyEqual(to_str(f[1]["ro_uri"]), unknown_rocap, data)
            self.failUnlessIn("metadata", f[1])
        d.addCallback(_check_directory_json, expect_rw_uri=not immutable)

        def _check_info(res, expect_rw_uri, expect_ro_uri):
            self.failUnlessIn("Object Type: <span>unknown</span>", res)
            if expect_rw_uri:
                self.failUnlessIn(unknown_rwcap, res)
            if expect_ro_uri:
                if immutable:
                    self.failUnlessIn(unknown_immcap, res)
                else:
                    self.failUnlessIn(unknown_rocap, res)
            else:
                self.failIfIn(unknown_rocap, res)
            self.failIfIn("Raw data as", res)
            self.failIfIn("Directory writecap", res)
            self.failIfIn("Checker Operations", res)
            self.failIfIn("Mutable File Operations", res)
            self.failIfIn("Directory Operations", res)

        # FIXME: these should have expect_rw_uri=not immutable; I don't know
        # why they fail. Possibly related to ticket #922.

        d.addCallback(lambda ign: self.GET(expected_info_url))
        d.addCallback(_check_info, expect_rw_uri=False, expect_ro_uri=False)
        d.addCallback(lambda ign: self.GET("%s%s?t=info" % (self.rooturl, str(name))))
        d.addCallback(_check_info, expect_rw_uri=False, expect_ro_uri=True)

        def _check_json(res, expect_rw_uri):
            data = simplejson.loads(res)
            self.failUnlessEqual(data[0], "unknown")
            if expect_rw_uri:
                self.failUnlessReallyEqual(to_str(data[1]["rw_uri"]), unknown_rwcap, data)
            else:
                self.failIfIn("rw_uri", data[1])

            if immutable:
                self.failUnlessReallyEqual(to_str(data[1]["ro_uri"]), unknown_immcap, data)
                self.failUnlessReallyEqual(data[1]["mutable"], False)
            elif expect_rw_uri:
                self.failUnlessReallyEqual(to_str(data[1]["ro_uri"]), unknown_rocap, data)
                self.failUnlessReallyEqual(data[1]["mutable"], True)
            else:
                self.failUnlessReallyEqual(to_str(data[1]["ro_uri"]), unknown_rocap, data)
                self.failIfIn("mutable", data[1])

            # TODO: check metadata contents
            self.failUnlessIn("metadata", data[1])

        d.addCallback(lambda ign: self.GET("%s%s?t=json" % (self.rooturl, str(name))))
        d.addCallback(_check_json, expect_rw_uri=not immutable)

        # and make sure that a read-only version of the directory can be
        # rendered too. This version will not have unknown_rwcap, whether
        # or not future_node was immutable.
        d.addCallback(lambda ign: self.GET(self.rourl))
        if immutable:
            d.addCallback(_check_directory_html, "-IMM")
        else:
            d.addCallback(_check_directory_html, "-RO")

        d.addCallback(lambda ign: self.GET(self.rourl+"?t=json"))
        d.addCallback(_check_directory_json, expect_rw_uri=False)

        d.addCallback(lambda ign: self.GET("%s%s?t=json" % (self.rourl, str(name))))
        d.addCallback(_check_json, expect_rw_uri=False)

        # TODO: check that getting t=info from the Info link in the ro directory
        # works, and does not include the writecap URI.
        return d

    def test_immutable_unknown(self):
        return self.test_unknown(immutable=True)

    def test_mutant_dirnodes_are_omitted(self):
        self.basedir = "web/Grid/mutant_dirnodes_are_omitted"

        self.set_up_grid()
        c = self.g.clients[0]
        nm = c.nodemaker
        self.uris = {}
        self.fileurls = {}

        lonely_uri = "URI:LIT:n5xgk" # LIT for "one"
        mut_write_uri = "URI:SSK:vfvcbdfbszyrsaxchgevhmmlii:euw4iw7bbnkrrwpzuburbhppuxhc3gwxv26f6imekhz7zyw2ojnq"
        mut_read_uri = "URI:SSK-RO:e3mdrzfwhoq42hy5ubcz6rp3o4:ybyibhnp3vvwuq2vaw2ckjmesgkklfs6ghxleztqidihjyofgw7q"

        # This method tests mainly dirnode, but we'd have to duplicate code in order to
        # test the dirnode and web layers separately.

        # 'lonely' is a valid LIT child, 'ro' is a mutant child with an SSK-RO readcap,
        # and 'write-in-ro' is a mutant child with an SSK writecap in the ro_uri field.
        # When the directory is read, the mutants should be silently disposed of, leaving
        # their lonely sibling.
        # We don't test the case of a retrieving a cap from the encrypted rw_uri field,
        # because immutable directories don't have a writecap and therefore that field
        # isn't (and can't be) decrypted.
        # TODO: The field still exists in the netstring. Technically we should check what
        # happens if something is put there (_unpack_contents should raise ValueError),
        # but that can wait.

        lonely_child = nm.create_from_cap(lonely_uri)
        mutant_ro_child = nm.create_from_cap(mut_read_uri)
        mutant_write_in_ro_child = nm.create_from_cap(mut_write_uri)

        def _by_hook_or_by_crook():
            return True
        for n in [mutant_ro_child, mutant_write_in_ro_child]:
            n.is_allowed_in_immutable_directory = _by_hook_or_by_crook

        mutant_write_in_ro_child.get_write_uri    = lambda: None
        mutant_write_in_ro_child.get_readonly_uri = lambda: mut_write_uri

        kids = {u"lonely":      (lonely_child, {}),
                u"ro":          (mutant_ro_child, {}),
                u"write-in-ro": (mutant_write_in_ro_child, {}),
                }
        d = c.create_immutable_dirnode(kids)

        def _created(dn):
            self.failUnless(isinstance(dn, dirnode.DirectoryNode))
            self.failIf(dn.is_mutable())
            self.failUnless(dn.is_readonly())
            # This checks that if we somehow ended up calling dn._decrypt_rwcapdata, it would fail.
            self.failIf(hasattr(dn._node, 'get_writekey'))
            rep = str(dn)
            self.failUnlessIn("RO-IMM", rep)
            cap = dn.get_cap()
            self.failUnlessIn("CHK", cap.to_string())
            self.cap = cap
            self.rootnode = dn
            self.rooturl = "uri/" + urllib.quote(dn.get_uri()) + "/"
            return download_to_data(dn._node)
        d.addCallback(_created)

        def _check_data(data):
            # Decode the netstring representation of the directory to check that all children
            # are present. This is a bit of an abstraction violation, but there's not really
            # any other way to do it given that the real DirectoryNode._unpack_contents would
            # strip the mutant children out (which is what we're trying to test, later).
            position = 0
            numkids = 0
            while position < len(data):
                entries, position = split_netstring(data, 1, position)
                entry = entries[0]
                (name_utf8, ro_uri, rwcapdata, metadata_s), subpos = split_netstring(entry, 4)
                name = name_utf8.decode("utf-8")
                self.failUnlessEqual(rwcapdata, "")
                self.failUnlessIn(name, kids)
                (expected_child, ign) = kids[name]
                self.failUnlessReallyEqual(ro_uri, expected_child.get_readonly_uri())
                numkids += 1

            self.failUnlessReallyEqual(numkids, 3)
            return self.rootnode.list()
        d.addCallback(_check_data)

        # Now when we use the real directory listing code, the mutants should be absent.
        def _check_kids(children):
            self.failUnlessReallyEqual(sorted(children.keys()), [u"lonely"])
            lonely_node, lonely_metadata = children[u"lonely"]

            self.failUnlessReallyEqual(lonely_node.get_write_uri(), None)
            self.failUnlessReallyEqual(lonely_node.get_readonly_uri(), lonely_uri)
        d.addCallback(_check_kids)

        d.addCallback(lambda ign: nm.create_from_cap(self.cap.to_string()))
        d.addCallback(lambda n: n.list())
        d.addCallback(_check_kids)  # again with dirnode recreated from cap

        # Make sure the lonely child can be listed in HTML...
        d.addCallback(lambda ign: self.GET(self.rooturl))
        def _check_html(res):
            self.failIfIn("URI:SSK", res)
            get_lonely = "".join([r'<td>FILE</td>',
                                  r'\s+<td>',
                                  r'<a href="[^"]+%s[^"]+">lonely</a>' % (urllib.quote(lonely_uri),),
                                  r'</td>',
                                  r'\s+<td align="right">%d</td>' % len("one"),
                                  ])
            self.failUnless(re.search(get_lonely, res), res)

            # find the More Info link for name, should be relative
            mo = re.search(r'<a href="([^"]+)">More Info</a>', res)
            info_url = mo.group(1)
            self.failUnless(info_url.endswith(urllib.quote(lonely_uri) + "?t=info"), info_url)
        d.addCallback(_check_html)

        # ... and in JSON.
        d.addCallback(lambda ign: self.GET(self.rooturl+"?t=json"))
        def _check_json(res):
            data = simplejson.loads(res)
            self.failUnlessEqual(data[0], "dirnode")
            listed_children = data[1]["children"]
            self.failUnlessReallyEqual(sorted(listed_children.keys()), [u"lonely"])
            ll_type, ll_data = listed_children[u"lonely"]
            self.failUnlessEqual(ll_type, "filenode")
            self.failIfIn("rw_uri", ll_data)
            self.failUnlessReallyEqual(to_str(ll_data["ro_uri"]), lonely_uri)
        d.addCallback(_check_json)
        return d

    def test_deep_check(self):
        self.basedir = "web/Grid/deep_check"
        self.set_up_grid()
        c0 = self.g.clients[0]
        self.uris = {}
        self.fileurls = {}
        DATA = "data" * 100
        d = c0.create_dirnode()
        def _stash_root_and_create_file(n):
            self.rootnode = n
            self.fileurls["root"] = "uri/" + urllib.quote(n.get_uri()) + "/"
            return n.add_file(u"good", upload.Data(DATA, convergence=""))
        d.addCallback(_stash_root_and_create_file)
        def _stash_uri(fn, which):
            self.uris[which] = fn.get_uri()
            return fn
        d.addCallback(_stash_uri, "good")
        d.addCallback(lambda ign:
                      self.rootnode.add_file(u"small",
                                             upload.Data("literal",
                                                        convergence="")))
        d.addCallback(_stash_uri, "small")
        d.addCallback(lambda ign:
                      self.rootnode.add_file(u"sick",
                                             upload.Data(DATA+"1",
                                                        convergence="")))
        d.addCallback(_stash_uri, "sick")

        # this tests that deep-check and stream-manifest will ignore
        # UnknownNode instances. Hopefully this will also cover deep-stats.
        future_node = UnknownNode(unknown_rwcap, unknown_rocap)
        d.addCallback(lambda ign: self.rootnode.set_node(u"future", future_node))

        def _clobber_shares(ignored):
            self.delete_shares_numbered(self.uris["sick"], [0,1])
        d.addCallback(_clobber_shares)

        # root
        # root/good
        # root/small
        # root/sick
        # root/future

        d.addCallback(self.CHECK, "root", "t=stream-deep-check")
        def _done(res):
            try:
                units = [simplejson.loads(line)
                         for line in res.splitlines()
                         if line]
            except ValueError:
                print "response is:", res
                print "undecodeable line was '%s'" % line
                raise
            self.failUnlessReallyEqual(len(units), 5+1)
            # should be parent-first
            u0 = units[0]
            self.failUnlessEqual(u0["path"], [])
            self.failUnlessEqual(u0["type"], "directory")
            self.failUnlessReallyEqual(to_str(u0["cap"]), self.rootnode.get_uri())
            u0cr = u0["check-results"]
            self.failUnlessReallyEqual(u0cr["results"]["count-shares-good"], 10)

            ugood = [u for u in units
                     if u["type"] == "file" and u["path"] == [u"good"]][0]
            self.failUnlessReallyEqual(to_str(ugood["cap"]), self.uris["good"])
            ugoodcr = ugood["check-results"]
            self.failUnlessReallyEqual(ugoodcr["results"]["count-shares-good"], 10)

            stats = units[-1]
            self.failUnlessEqual(stats["type"], "stats")
            s = stats["stats"]
            self.failUnlessReallyEqual(s["count-immutable-files"], 2)
            self.failUnlessReallyEqual(s["count-literal-files"], 1)
            self.failUnlessReallyEqual(s["count-directories"], 1)
            self.failUnlessReallyEqual(s["count-unknown"], 1)
        d.addCallback(_done)

        d.addCallback(self.CHECK, "root", "t=stream-manifest")
        def _check_manifest(res):
            self.failUnless(res.endswith("\n"))
            units = [simplejson.loads(t) for t in res[:-1].split("\n")]
            self.failUnlessReallyEqual(len(units), 5+1)
            self.failUnlessEqual(units[-1]["type"], "stats")
            first = units[0]
            self.failUnlessEqual(first["path"], [])
            self.failUnlessEqual(to_str(first["cap"]), self.rootnode.get_uri())
            self.failUnlessEqual(first["type"], "directory")
            stats = units[-1]["stats"]
            self.failUnlessReallyEqual(stats["count-immutable-files"], 2)
            self.failUnlessReallyEqual(stats["count-literal-files"], 1)
            self.failUnlessReallyEqual(stats["count-mutable-files"], 0)
            self.failUnlessReallyEqual(stats["count-immutable-files"], 2)
            self.failUnlessReallyEqual(stats["count-unknown"], 1)
        d.addCallback(_check_manifest)

        # now add root/subdir and root/subdir/grandchild, then make subdir
        # unrecoverable, then see what happens

        d.addCallback(lambda ign:
                      self.rootnode.create_subdirectory(u"subdir"))
        d.addCallback(_stash_uri, "subdir")
        d.addCallback(lambda subdir_node:
                      subdir_node.add_file(u"grandchild",
                                           upload.Data(DATA+"2",
                                                       convergence="")))
        d.addCallback(_stash_uri, "grandchild")

        d.addCallback(lambda ign:
                      self.delete_shares_numbered(self.uris["subdir"],
                                                  range(1, 10)))

        # root
        # root/good
        # root/small
        # root/sick
        # root/future
        # root/subdir [unrecoverable]
        # root/subdir/grandchild

        # how should a streaming-JSON API indicate fatal error?
        # answer: emit ERROR: instead of a JSON string

        d.addCallback(self.CHECK, "root", "t=stream-manifest")
        def _check_broken_manifest(res):
            lines = res.splitlines()
            error_lines = [i
                           for (i,line) in enumerate(lines)
                           if line.startswith("ERROR:")]
            if not error_lines:
                self.fail("no ERROR: in output: %s" % (res,))
            first_error = error_lines[0]
            error_line = lines[first_error]
            error_msg = lines[first_error+1:]
            error_msg_s = "\n".join(error_msg) + "\n"
            self.failUnlessIn("ERROR: UnrecoverableFileError(no recoverable versions)",
                              error_line)
            self.failUnless(len(error_msg) > 2, error_msg_s) # some traceback
            units = [simplejson.loads(line) for line in lines[:first_error]]
            self.failUnlessReallyEqual(len(units), 6) # includes subdir
            last_unit = units[-1]
            self.failUnlessEqual(last_unit["path"], ["subdir"])
        d.addCallback(_check_broken_manifest)

        d.addCallback(self.CHECK, "root", "t=stream-deep-check")
        def _check_broken_deepcheck(res):
            lines = res.splitlines()
            error_lines = [i
                           for (i,line) in enumerate(lines)
                           if line.startswith("ERROR:")]
            if not error_lines:
                self.fail("no ERROR: in output: %s" % (res,))
            first_error = error_lines[0]
            error_line = lines[first_error]
            error_msg = lines[first_error+1:]
            error_msg_s = "\n".join(error_msg) + "\n"
            self.failUnlessIn("ERROR: UnrecoverableFileError(no recoverable versions)",
                              error_line)
            self.failUnless(len(error_msg) > 2, error_msg_s) # some traceback
            units = [simplejson.loads(line) for line in lines[:first_error]]
            self.failUnlessReallyEqual(len(units), 6) # includes subdir
            last_unit = units[-1]
            self.failUnlessEqual(last_unit["path"], ["subdir"])
            r = last_unit["check-results"]["results"]
            self.failUnlessReallyEqual(r["count-recoverable-versions"], 0)
            self.failUnlessReallyEqual(r["count-shares-good"], 1)
            self.failUnlessReallyEqual(r["recoverable"], False)
        d.addCallback(_check_broken_deepcheck)

        d.addErrback(self.explain_web_error)
        return d

    def test_deep_check_and_repair(self):
        self.basedir = "web/Grid/deep_check_and_repair"
        self.set_up_grid()
        c0 = self.g.clients[0]
        self.uris = {}
        self.fileurls = {}
        DATA = "data" * 100
        d = c0.create_dirnode()
        def _stash_root_and_create_file(n):
            self.rootnode = n
            self.fileurls["root"] = "uri/" + urllib.quote(n.get_uri()) + "/"
            return n.add_file(u"good", upload.Data(DATA, convergence=""))
        d.addCallback(_stash_root_and_create_file)
        def _stash_uri(fn, which):
            self.uris[which] = fn.get_uri()
        d.addCallback(_stash_uri, "good")
        d.addCallback(lambda ign:
                      self.rootnode.add_file(u"small",
                                             upload.Data("literal",
                                                        convergence="")))
        d.addCallback(_stash_uri, "small")
        d.addCallback(lambda ign:
                      self.rootnode.add_file(u"sick",
                                             upload.Data(DATA+"1",
                                                        convergence="")))
        d.addCallback(_stash_uri, "sick")
        #d.addCallback(lambda ign:
        #              self.rootnode.add_file(u"dead",
        #                                     upload.Data(DATA+"2",
        #                                                convergence="")))
        #d.addCallback(_stash_uri, "dead")

        #d.addCallback(lambda ign: c0.create_mutable_file("mutable"))
        #d.addCallback(lambda fn: self.rootnode.set_node(u"corrupt", fn))
        #d.addCallback(_stash_uri, "corrupt")

        def _clobber_shares(ignored):
            good_shares = self.find_uri_shares(self.uris["good"])
            self.failUnlessReallyEqual(len(good_shares), 10)
            sick_shares = self.find_uri_shares(self.uris["sick"])
            os.unlink(sick_shares[0][2])
            #dead_shares = self.find_uri_shares(self.uris["dead"])
            #for i in range(1, 10):
            #    os.unlink(dead_shares[i][2])

            #c_shares = self.find_uri_shares(self.uris["corrupt"])
            #cso = CorruptShareOptions()
            #cso.stdout = StringIO()
            #cso.parseOptions([c_shares[0][2]])
            #corrupt_share(cso)
        d.addCallback(_clobber_shares)

        # root
        # root/good   CHK, 10 shares
        # root/small  LIT
        # root/sick   CHK, 9 shares

        d.addCallback(self.CHECK, "root", "t=stream-deep-check&repair=true")
        def _done(res):
            units = [simplejson.loads(line)
                     for line in res.splitlines()
                     if line]
            self.failUnlessReallyEqual(len(units), 4+1)
            # should be parent-first
            u0 = units[0]
            self.failUnlessEqual(u0["path"], [])
            self.failUnlessEqual(u0["type"], "directory")
            self.failUnlessReallyEqual(to_str(u0["cap"]), self.rootnode.get_uri())
            u0crr = u0["check-and-repair-results"]
            self.failUnlessReallyEqual(u0crr["repair-attempted"], False)
            self.failUnlessReallyEqual(u0crr["pre-repair-results"]["results"]["count-shares-good"], 10)

            ugood = [u for u in units
                     if u["type"] == "file" and u["path"] == [u"good"]][0]
            self.failUnlessEqual(to_str(ugood["cap"]), self.uris["good"])
            ugoodcrr = ugood["check-and-repair-results"]
            self.failUnlessReallyEqual(ugoodcrr["repair-attempted"], False)
            self.failUnlessReallyEqual(ugoodcrr["pre-repair-results"]["results"]["count-shares-good"], 10)

            usick = [u for u in units
                     if u["type"] == "file" and u["path"] == [u"sick"]][0]
            self.failUnlessReallyEqual(to_str(usick["cap"]), self.uris["sick"])
            usickcrr = usick["check-and-repair-results"]
            self.failUnlessReallyEqual(usickcrr["repair-attempted"], True)
            self.failUnlessReallyEqual(usickcrr["repair-successful"], True)
            self.failUnlessReallyEqual(usickcrr["pre-repair-results"]["results"]["count-shares-good"], 9)
            self.failUnlessReallyEqual(usickcrr["post-repair-results"]["results"]["count-shares-good"], 10)

            stats = units[-1]
            self.failUnlessEqual(stats["type"], "stats")
            s = stats["stats"]
            self.failUnlessReallyEqual(s["count-immutable-files"], 2)
            self.failUnlessReallyEqual(s["count-literal-files"], 1)
            self.failUnlessReallyEqual(s["count-directories"], 1)
        d.addCallback(_done)

        d.addErrback(self.explain_web_error)
        return d

    def _count_leases(self, ignored, which):
        u = self.uris[which]
        shares = self.find_uri_shares(u)
        lease_counts = []
        for shnum, serverid, fn in shares:
            sf = get_share_file(fn)
            num_leases = len(list(sf.get_leases()))
            lease_counts.append( (fn, num_leases) )
        return lease_counts

    def _assert_leasecount(self, lease_counts, expected):
        for (fn, num_leases) in lease_counts:
            if num_leases != expected:
                self.fail("expected %d leases, have %d, on %s" %
                          (expected, num_leases, fn))

    def test_add_lease(self):
        self.basedir = "web/Grid/add_lease"
        self.set_up_grid(num_clients=2)
        c0 = self.g.clients[0]
        self.uris = {}
        DATA = "data" * 100
        d = c0.upload(upload.Data(DATA, convergence=""))
        def _stash_uri(ur, which):
            self.uris[which] = ur.uri
        d.addCallback(_stash_uri, "one")
        d.addCallback(lambda ign:
                      c0.upload(upload.Data(DATA+"1", convergence="")))
        d.addCallback(_stash_uri, "two")
        def _stash_mutable_uri(n, which):
            self.uris[which] = n.get_uri()
            assert isinstance(self.uris[which], str)
        d.addCallback(lambda ign:
            c0.create_mutable_file(publish.MutableData(DATA+"2")))
        d.addCallback(_stash_mutable_uri, "mutable")

        def _compute_fileurls(ignored):
            self.fileurls = {}
            for which in self.uris:
                self.fileurls[which] = "uri/" + urllib.quote(self.uris[which])
        d.addCallback(_compute_fileurls)

        d.addCallback(self._count_leases, "one")
        d.addCallback(self._assert_leasecount, 1)
        d.addCallback(self._count_leases, "two")
        d.addCallback(self._assert_leasecount, 1)
        d.addCallback(self._count_leases, "mutable")
        d.addCallback(self._assert_leasecount, 1)

        d.addCallback(self.CHECK, "one", "t=check") # no add-lease
        def _got_html_good(res):
            self.failUnlessIn("Healthy", res)
            self.failIfIn("Not Healthy", res)
        d.addCallback(_got_html_good)

        d.addCallback(self._count_leases, "one")
        d.addCallback(self._assert_leasecount, 1)
        d.addCallback(self._count_leases, "two")
        d.addCallback(self._assert_leasecount, 1)
        d.addCallback(self._count_leases, "mutable")
        d.addCallback(self._assert_leasecount, 1)

        # this CHECK uses the original client, which uses the same
        # lease-secrets, so it will just renew the original lease
        d.addCallback(self.CHECK, "one", "t=check&add-lease=true")
        d.addCallback(_got_html_good)

        d.addCallback(self._count_leases, "one")
        d.addCallback(self._assert_leasecount, 1)
        d.addCallback(self._count_leases, "two")
        d.addCallback(self._assert_leasecount, 1)
        d.addCallback(self._count_leases, "mutable")
        d.addCallback(self._assert_leasecount, 1)

        # this CHECK uses an alternate client, which adds a second lease
        d.addCallback(self.CHECK, "one", "t=check&add-lease=true", clientnum=1)
        d.addCallback(_got_html_good)

        d.addCallback(self._count_leases, "one")
        d.addCallback(self._assert_leasecount, 2)
        d.addCallback(self._count_leases, "two")
        d.addCallback(self._assert_leasecount, 1)
        d.addCallback(self._count_leases, "mutable")
        d.addCallback(self._assert_leasecount, 1)

        d.addCallback(self.CHECK, "mutable", "t=check&add-lease=true")
        d.addCallback(_got_html_good)

        d.addCallback(self._count_leases, "one")
        d.addCallback(self._assert_leasecount, 2)
        d.addCallback(self._count_leases, "two")
        d.addCallback(self._assert_leasecount, 1)
        d.addCallback(self._count_leases, "mutable")
        d.addCallback(self._assert_leasecount, 1)

        d.addCallback(self.CHECK, "mutable", "t=check&add-lease=true",
                      clientnum=1)
        d.addCallback(_got_html_good)

        d.addCallback(self._count_leases, "one")
        d.addCallback(self._assert_leasecount, 2)
        d.addCallback(self._count_leases, "two")
        d.addCallback(self._assert_leasecount, 1)
        d.addCallback(self._count_leases, "mutable")
        d.addCallback(self._assert_leasecount, 2)

        d.addErrback(self.explain_web_error)
        return d

    def test_deep_add_lease(self):
        self.basedir = "web/Grid/deep_add_lease"
        self.set_up_grid(num_clients=2)
        c0 = self.g.clients[0]
        self.uris = {}
        self.fileurls = {}
        DATA = "data" * 100
        d = c0.create_dirnode()
        def _stash_root_and_create_file(n):
            self.rootnode = n
            self.uris["root"] = n.get_uri()
            self.fileurls["root"] = "uri/" + urllib.quote(n.get_uri()) + "/"
            return n.add_file(u"one", upload.Data(DATA, convergence=""))
        d.addCallback(_stash_root_and_create_file)
        def _stash_uri(fn, which):
            self.uris[which] = fn.get_uri()
        d.addCallback(_stash_uri, "one")
        d.addCallback(lambda ign:
                      self.rootnode.add_file(u"small",
                                             upload.Data("literal",
                                                        convergence="")))
        d.addCallback(_stash_uri, "small")

        d.addCallback(lambda ign:
            c0.create_mutable_file(publish.MutableData("mutable")))
        d.addCallback(lambda fn: self.rootnode.set_node(u"mutable", fn))
        d.addCallback(_stash_uri, "mutable")

        d.addCallback(self.CHECK, "root", "t=stream-deep-check") # no add-lease
        def _done(res):
            units = [simplejson.loads(line)
                     for line in res.splitlines()
                     if line]
            # root, one, small, mutable,   stats
            self.failUnlessReallyEqual(len(units), 4+1)
        d.addCallback(_done)

        d.addCallback(self._count_leases, "root")
        d.addCallback(self._assert_leasecount, 1)
        d.addCallback(self._count_leases, "one")
        d.addCallback(self._assert_leasecount, 1)
        d.addCallback(self._count_leases, "mutable")
        d.addCallback(self._assert_leasecount, 1)

        d.addCallback(self.CHECK, "root", "t=stream-deep-check&add-lease=true")
        d.addCallback(_done)

        d.addCallback(self._count_leases, "root")
        d.addCallback(self._assert_leasecount, 1)
        d.addCallback(self._count_leases, "one")
        d.addCallback(self._assert_leasecount, 1)
        d.addCallback(self._count_leases, "mutable")
        d.addCallback(self._assert_leasecount, 1)

        d.addCallback(self.CHECK, "root", "t=stream-deep-check&add-lease=true",
                      clientnum=1)
        d.addCallback(_done)

        d.addCallback(self._count_leases, "root")
        d.addCallback(self._assert_leasecount, 2)
        d.addCallback(self._count_leases, "one")
        d.addCallback(self._assert_leasecount, 2)
        d.addCallback(self._count_leases, "mutable")
        d.addCallback(self._assert_leasecount, 2)

        d.addErrback(self.explain_web_error)
        return d


    def test_exceptions(self):
        self.basedir = "web/Grid/exceptions"
        self.set_up_grid(num_clients=1, num_servers=2)
        c0 = self.g.clients[0]
        c0.DEFAULT_ENCODING_PARAMETERS['happy'] = 2
        self.fileurls = {}
        DATA = "data" * 100
        d = c0.create_dirnode()
        def _stash_root(n):
            self.fileurls["root"] = "uri/" + urllib.quote(n.get_uri()) + "/"
            self.fileurls["imaginary"] = self.fileurls["root"] + "imaginary"
            return n
        d.addCallback(_stash_root)
        d.addCallback(lambda ign: c0.upload(upload.Data(DATA, convergence="")))
        def _stash_bad(ur):
            self.fileurls["1share"] = "uri/" + urllib.quote(ur.uri)
            self.delete_shares_numbered(ur.uri, range(1,10))

            u = uri.from_string(ur.uri)
            u.key = testutil.flip_bit(u.key, 0)
            baduri = u.to_string()
            self.fileurls["0shares"] = "uri/" + urllib.quote(baduri)
        d.addCallback(_stash_bad)
        d.addCallback(lambda ign: c0.create_dirnode())
        def _mangle_dirnode_1share(n):
            u = n.get_uri()
            url = self.fileurls["dir-1share"] = "uri/" + urllib.quote(u) + "/"
            self.fileurls["dir-1share-json"] = url + "?t=json"
            self.delete_shares_numbered(u, range(1,10))
        d.addCallback(_mangle_dirnode_1share)
        d.addCallback(lambda ign: c0.create_dirnode())
        def _mangle_dirnode_0share(n):
            u = n.get_uri()
            url = self.fileurls["dir-0share"] = "uri/" + urllib.quote(u) + "/"
            self.fileurls["dir-0share-json"] = url + "?t=json"
            self.delete_shares_numbered(u, range(0,10))
        d.addCallback(_mangle_dirnode_0share)

        # NotEnoughSharesError should be reported sensibly, with a
        # text/plain explanation of the problem, and perhaps some
        # information on which shares *could* be found.

        d.addCallback(lambda ignored:
                      self.shouldHTTPError("GET unrecoverable",
                                           410, "Gone", "NoSharesError",
                                           self.GET, self.fileurls["0shares"]))
        def _check_zero_shares(body):
            self.failIfIn("<html>", body)
            body = " ".join(body.strip().split())
            exp = ("NoSharesError: no shares could be found. "
                   "Zero shares usually indicates a corrupt URI, or that "
                   "no servers were connected, but it might also indicate "
                   "severe corruption. You should perform a filecheck on "
                   "this object to learn more. The full error message is: "
                   "no shares (need 3). Last failure: None")
            self.failUnlessReallyEqual(exp, body)
        d.addCallback(_check_zero_shares)


        d.addCallback(lambda ignored:
                      self.shouldHTTPError("GET 1share",
                                           410, "Gone", "NotEnoughSharesError",
                                           self.GET, self.fileurls["1share"]))
        def _check_one_share(body):
            self.failIfIn("<html>", body)
            body = " ".join(body.strip().split())
            msgbase = ("NotEnoughSharesError: This indicates that some "
                       "servers were unavailable, or that shares have been "
                       "lost to server departure, hard drive failure, or disk "
                       "corruption. You should perform a filecheck on "
                       "this object to learn more. The full error message is:"
                       )
            msg1 = msgbase + (" ran out of shares:"
                              " complete=sh0"
                              " pending="
                              " overdue= unused= need 3. Last failure: None")
            msg2 = msgbase + (" ran out of shares:"
                              " complete="
                              " pending=Share(sh0-on-xgru5)"
                              " overdue= unused= need 3. Last failure: None")
            self.failUnless(body == msg1 or body == msg2, body)
        d.addCallback(_check_one_share)

        d.addCallback(lambda ignored:
                      self.shouldHTTPError("GET imaginary",
                                           404, "Not Found", None,
                                           self.GET, self.fileurls["imaginary"]))
        def _missing_child(body):
            self.failUnlessIn("No such child: imaginary", body)
        d.addCallback(_missing_child)

        d.addCallback(lambda ignored: self.GET(self.fileurls["dir-0share"]))
        def _check_0shares_dir_html(body):
            self.failUnlessIn("<html>", body)
            # we should see the regular page, but without the child table or
            # the dirops forms
            body = " ".join(body.strip().split())
            self.failUnlessIn('href="?t=info">More info on this directory',
                              body)
            exp = ("UnrecoverableFileError: the directory (or mutable file) "
                   "could not be retrieved, because there were insufficient "
                   "good shares. This might indicate that no servers were "
                   "connected, insufficient servers were connected, the URI "
                   "was corrupt, or that shares have been lost due to server "
                   "departure, hard drive failure, or disk corruption. You "
                   "should perform a filecheck on this object to learn more.")
            self.failUnlessIn(exp, body)
            self.failUnlessIn("No upload forms: directory is unreadable", body)
        d.addCallback(_check_0shares_dir_html)

        d.addCallback(lambda ignored: self.GET(self.fileurls["dir-1share"]))
        def _check_1shares_dir_html(body):
            # at some point, we'll split UnrecoverableFileError into 0-shares
            # and some-shares like we did for immutable files (since there
            # are different sorts of advice to offer in each case). For now,
            # they present the same way.
            self.failUnlessIn("<html>", body)
            body = " ".join(body.strip().split())
            self.failUnlessIn('href="?t=info">More info on this directory',
                              body)
            exp = ("UnrecoverableFileError: the directory (or mutable file) "
                   "could not be retrieved, because there were insufficient "
                   "good shares. This might indicate that no servers were "
                   "connected, insufficient servers were connected, the URI "
                   "was corrupt, or that shares have been lost due to server "
                   "departure, hard drive failure, or disk corruption. You "
                   "should perform a filecheck on this object to learn more.")
            self.failUnlessIn(exp, body)
            self.failUnlessIn("No upload forms: directory is unreadable", body)
        d.addCallback(_check_1shares_dir_html)

        d.addCallback(lambda ignored:
                      self.shouldHTTPError("GET dir-0share-json",
                                           410, "Gone", "UnrecoverableFileError",
                                           self.GET,
                                           self.fileurls["dir-0share-json"]))
        def _check_unrecoverable_file(body):
            self.failIfIn("<html>", body)
            body = " ".join(body.strip().split())
            exp = ("UnrecoverableFileError: the directory (or mutable file) "
                   "could not be retrieved, because there were insufficient "
                   "good shares. This might indicate that no servers were "
                   "connected, insufficient servers were connected, the URI "
                   "was corrupt, or that shares have been lost due to server "
                   "departure, hard drive failure, or disk corruption. You "
                   "should perform a filecheck on this object to learn more.")
            self.failUnlessReallyEqual(exp, body)
        d.addCallback(_check_unrecoverable_file)

        d.addCallback(lambda ignored:
                      self.shouldHTTPError("GET dir-1share-json",
                                           410, "Gone", "UnrecoverableFileError",
                                           self.GET,
                                           self.fileurls["dir-1share-json"]))
        d.addCallback(_check_unrecoverable_file)

        d.addCallback(lambda ignored:
                      self.shouldHTTPError("GET imaginary",
                                           404, "Not Found", None,
                                           self.GET, self.fileurls["imaginary"]))

        # attach a webapi child that throws a random error, to test how it
        # gets rendered.
        w = c0.getServiceNamed("webish")
        w.root.putChild("ERRORBOOM", ErrorBoom())

        # "Accept: */*" :        should get a text/html stack trace
        # "Accept: text/plain" : should get a text/plain stack trace
        # "Accept: text/plain, application/octet-stream" : text/plain (CLI)
        # no Accept header:      should get a text/html stack trace

        d.addCallback(lambda ignored:
                      self.shouldHTTPError("GET errorboom_html",
                                           500, "Internal Server Error", None,
                                           self.GET, "ERRORBOOM",
                                           headers={"accept": "*/*"}))
        def _internal_error_html1(body):
            self.failUnlessIn("<html>", "expected HTML, not '%s'" % body)
        d.addCallback(_internal_error_html1)

        d.addCallback(lambda ignored:
                      self.shouldHTTPError("GET errorboom_text",
                                           500, "Internal Server Error", None,
                                           self.GET, "ERRORBOOM",
                                           headers={"accept": "text/plain"}))
        def _internal_error_text2(body):
            self.failIfIn("<html>", body)
            self.failUnless(body.startswith("Traceback "), body)
        d.addCallback(_internal_error_text2)

        CLI_accepts = "text/plain, application/octet-stream"
        d.addCallback(lambda ignored:
                      self.shouldHTTPError("GET errorboom_text",
                                           500, "Internal Server Error", None,
                                           self.GET, "ERRORBOOM",
                                           headers={"accept": CLI_accepts}))
        def _internal_error_text3(body):
            self.failIfIn("<html>", body)
            self.failUnless(body.startswith("Traceback "), body)
        d.addCallback(_internal_error_text3)

        d.addCallback(lambda ignored:
                      self.shouldHTTPError("GET errorboom_text",
                                           500, "Internal Server Error", None,
                                           self.GET, "ERRORBOOM"))
        def _internal_error_html4(body):
            self.failUnlessIn("<html>", body)
        d.addCallback(_internal_error_html4)

        def _flush_errors(res):
            # Trial: please ignore the CompletelyUnhandledError in the logs
            self.flushLoggedErrors(CompletelyUnhandledError)
            return res
        d.addBoth(_flush_errors)

        return d

    def test_blacklist(self):
        # download from a blacklisted URI, get an error
        self.basedir = "web/Grid/blacklist"
        self.set_up_grid()
        c0 = self.g.clients[0]
        c0_basedir = c0.basedir
        fn = os.path.join(c0_basedir, "access.blacklist")
        self.uris = {}
        DATA = "off-limits " * 50

        d = c0.upload(upload.Data(DATA, convergence=""))
        def _stash_uri_and_create_dir(ur):
            self.uri = ur.uri
            self.url = "uri/"+self.uri
            u = uri.from_string_filenode(self.uri)
            self.si = u.get_storage_index()
            childnode = c0.create_node_from_uri(self.uri, None)
            return c0.create_dirnode({u"blacklisted.txt": (childnode,{}) })
        d.addCallback(_stash_uri_and_create_dir)
        def _stash_dir(node):
            self.dir_node = node
            self.dir_uri = node.get_uri()
            self.dir_url = "uri/"+self.dir_uri
        d.addCallback(_stash_dir)
        d.addCallback(lambda ign: self.GET(self.dir_url, followRedirect=True))
        def _check_dir_html(body):
            self.failUnlessIn("<html>", body)
            self.failUnlessIn("blacklisted.txt</a>", body)
        d.addCallback(_check_dir_html)
        d.addCallback(lambda ign: self.GET(self.url))
        d.addCallback(lambda body: self.failUnlessEqual(DATA, body))

        def _blacklist(ign):
            f = open(fn, "w")
            f.write(" # this is a comment\n")
            f.write(" \n")
            f.write("\n") # also exercise blank lines
            f.write("%s %s\n" % (base32.b2a(self.si), "off-limits to you"))
            f.close()
            # clients should be checking the blacklist each time, so we don't
            # need to restart the client
        d.addCallback(_blacklist)
        d.addCallback(lambda ign: self.shouldHTTPError("get_from_blacklisted_uri",
                                                       403, "Forbidden",
                                                       "Access Prohibited: off-limits",
                                                       self.GET, self.url))

        # We should still be able to list the parent directory, in HTML...
        d.addCallback(lambda ign: self.GET(self.dir_url, followRedirect=True))
        def _check_dir_html2(body):
            self.failUnlessIn("<html>", body)
            self.failUnlessIn("blacklisted.txt</strike>", body)
        d.addCallback(_check_dir_html2)

        # ... and in JSON (used by CLI).
        d.addCallback(lambda ign: self.GET(self.dir_url+"?t=json", followRedirect=True))
        def _check_dir_json(res):
            data = simplejson.loads(res)
            self.failUnless(isinstance(data, list), data)
            self.failUnlessEqual(data[0], "dirnode")
            self.failUnless(isinstance(data[1], dict), data)
            self.failUnlessIn("children", data[1])
            self.failUnlessIn("blacklisted.txt", data[1]["children"])
            childdata = data[1]["children"]["blacklisted.txt"]
            self.failUnless(isinstance(childdata, list), data)
            self.failUnlessEqual(childdata[0], "filenode")
            self.failUnless(isinstance(childdata[1], dict), data)
        d.addCallback(_check_dir_json)

        def _unblacklist(ign):
            open(fn, "w").close()
            # the Blacklist object watches mtime to tell when the file has
            # changed, but on windows this test will run faster than the
            # filesystem's mtime resolution. So we edit Blacklist.last_mtime
            # to force a reload.
            self.g.clients[0].blacklist.last_mtime -= 2.0
        d.addCallback(_unblacklist)

        # now a read should work
        d.addCallback(lambda ign: self.GET(self.url))
        d.addCallback(lambda body: self.failUnlessEqual(DATA, body))

        # read again to exercise the blacklist-is-unchanged logic
        d.addCallback(lambda ign: self.GET(self.url))
        d.addCallback(lambda body: self.failUnlessEqual(DATA, body))

        # now add a blacklisted directory, and make sure files under it are
        # refused too
        def _add_dir(ign):
            childnode = c0.create_node_from_uri(self.uri, None)
            return c0.create_dirnode({u"child": (childnode,{}) })
        d.addCallback(_add_dir)
        def _get_dircap(dn):
            self.dir_si_b32 = base32.b2a(dn.get_storage_index())
            self.dir_url_base = "uri/"+dn.get_write_uri()
            self.dir_url_json1 = "uri/"+dn.get_write_uri()+"?t=json"
            self.dir_url_json2 = "uri/"+dn.get_write_uri()+"/?t=json"
            self.dir_url_json_ro = "uri/"+dn.get_readonly_uri()+"/?t=json"
            self.child_url = "uri/"+dn.get_readonly_uri()+"/child"
        d.addCallback(_get_dircap)
        d.addCallback(lambda ign: self.GET(self.dir_url_base, followRedirect=True))
        d.addCallback(lambda body: self.failUnlessIn("<html>", body))
        d.addCallback(lambda ign: self.GET(self.dir_url_json1))
        d.addCallback(lambda res: simplejson.loads(res))  # just check it decodes
        d.addCallback(lambda ign: self.GET(self.dir_url_json2))
        d.addCallback(lambda res: simplejson.loads(res))  # just check it decodes
        d.addCallback(lambda ign: self.GET(self.dir_url_json_ro))
        d.addCallback(lambda res: simplejson.loads(res))  # just check it decodes
        d.addCallback(lambda ign: self.GET(self.child_url))
        d.addCallback(lambda body: self.failUnlessEqual(DATA, body))

        def _block_dir(ign):
            f = open(fn, "w")
            f.write("%s %s\n" % (self.dir_si_b32, "dir-off-limits to you"))
            f.close()
            self.g.clients[0].blacklist.last_mtime -= 2.0
        d.addCallback(_block_dir)
        d.addCallback(lambda ign: self.shouldHTTPError("get_from_blacklisted_dir base",
                                                       403, "Forbidden",
                                                       "Access Prohibited: dir-off-limits",
                                                       self.GET, self.dir_url_base))
        d.addCallback(lambda ign: self.shouldHTTPError("get_from_blacklisted_dir json1",
                                                       403, "Forbidden",
                                                       "Access Prohibited: dir-off-limits",
                                                       self.GET, self.dir_url_json1))
        d.addCallback(lambda ign: self.shouldHTTPError("get_from_blacklisted_dir json2",
                                                       403, "Forbidden",
                                                       "Access Prohibited: dir-off-limits",
                                                       self.GET, self.dir_url_json2))
        d.addCallback(lambda ign: self.shouldHTTPError("get_from_blacklisted_dir json_ro",
                                                       403, "Forbidden",
                                                       "Access Prohibited: dir-off-limits",
                                                       self.GET, self.dir_url_json_ro))
        d.addCallback(lambda ign: self.shouldHTTPError("get_from_blacklisted_dir child",
                                                       403, "Forbidden",
                                                       "Access Prohibited: dir-off-limits",
                                                       self.GET, self.child_url))
        return d


class CompletelyUnhandledError(Exception):
    pass
class ErrorBoom(rend.Page):
    def beforeRender(self, ctx):
        raise CompletelyUnhandledError("whoops")<|MERGE_RESOLUTION|>--- conflicted
+++ resolved
@@ -68,14 +68,6 @@
     def _create_immutable(self, cap):
         return FakeCHKFileNode(cap, self.all_contents)
     def _create_mutable(self, cap):
-<<<<<<< HEAD
-        return FakeMutableFileNode(None,
-                                   None,
-                                   self.encoding_params, None).init_from_cap(cap)
-    def create_mutable_file(self, contents="", keysize=None,
-                            version=SDMF_VERSION):
-        n = FakeMutableFileNode(None, None, self.encoding_params, None)
-=======
         return FakeMutableFileNode(None, None,
                                    self.encoding_params, None,
                                    self.all_contents).init_from_cap(cap)
@@ -83,7 +75,6 @@
                             version=SDMF_VERSION):
         n = FakeMutableFileNode(None, None, self.encoding_params, None,
                                 self.all_contents)
->>>>>>> 64c3d4b9
         return n.create(contents, version=version)
 
 class FakeUploader(service.Service):
@@ -195,10 +186,7 @@
         self.nodemaker = FakeNodeMaker(None, self._secret_holder, None,
                                        self.uploader, None,
                                        None, None, None)
-<<<<<<< HEAD
-=======
         self.nodemaker.all_contents = self.all_contents
->>>>>>> 64c3d4b9
         self.mutable_file_default = SDMF_VERSION
 
     def startService(self):
@@ -313,11 +301,7 @@
 
     def makefile_mutable(self, number, mdmf=False):
         contents = "contents of mutable file %s\n" % number
-<<<<<<< HEAD
-        n = create_mutable_filenode(contents, mdmf)
-=======
         n = create_mutable_filenode(contents, mdmf, self.s.all_contents)
->>>>>>> 64c3d4b9
         return contents, n, n.get_uri(), n.get_readonly_uri()
 
     def tearDown(self):
@@ -354,19 +338,11 @@
     def failUnlessIsQuuxDotTxtMetadata(self, metadata, readonly):
         self.failUnless(metadata['mutable'])
         if readonly:
-<<<<<<< HEAD
-            self.failIf("rw_uri" in metadata)
-        else:
-            self.failUnless("rw_uri" in metadata)
-            self.failUnlessEqual(metadata['rw_uri'], self._quux_txt_uri)
-        self.failUnless("ro_uri" in metadata)
-=======
             self.failIfIn("rw_uri", metadata)
         else:
             self.failUnlessIn("rw_uri", metadata)
             self.failUnlessEqual(metadata['rw_uri'], self._quux_txt_uri)
         self.failUnlessIn("ro_uri", metadata)
->>>>>>> 64c3d4b9
         self.failUnlessEqual(metadata['ro_uri'], self._quux_txt_readonly_uri)
         self.failUnlessReallyEqual(metadata['size'], len(self.QUUX_CONTENTS))
 
@@ -672,11 +648,7 @@
         def _check_dl_json(res):
             data = simplejson.loads(res)
             self.failUnless(isinstance(data, dict))
-<<<<<<< HEAD
-            self.failUnless("read" in data)
-=======
             self.failUnlessIn("read", data)
->>>>>>> 64c3d4b9
             self.failUnlessEqual(data["read"][0]["length"], 120)
             self.failUnlessEqual(data["segment"][0]["segment_length"], 100)
             self.failUnlessEqual(data["segment"][2]["segment_number"], 2)
@@ -690,12 +662,8 @@
             self.failUnlessEqual(data["serverids"]["1"], "cmpu", data["serverids"])
             self.failUnlessEqual(data["server_info"][phwr_id]["short"], "phwr")
             self.failUnlessEqual(data["server_info"][cmpu_id]["short"], "cmpu")
-<<<<<<< HEAD
-            self.failUnless("dyhb" in data)
-=======
             self.failUnlessIn("dyhb", data)
             self.failUnlessIn("misc", data)
->>>>>>> 64c3d4b9
         d.addCallback(_check_dl_json)
         d.addCallback(lambda res: self.GET("/status/up-%d" % ul_num))
         def _check_ul(res):
@@ -1352,11 +1320,8 @@
         self.failUnlessIn('input checked="checked" type="radio" id="mkdir-sdmf" value="sdmf" name="format"', html)
         self.failUnlessIn('input type="radio" id="mkdir-mdmf" value="mdmf" name="format"', html)
 
-<<<<<<< HEAD
-=======
         self.failUnlessIn(FAVICON_MARKUP, html)
 
->>>>>>> 64c3d4b9
     def test_GET_DIRECTORY_html(self):
         d = self.GET(self.public_url + "/foo", followRedirect=True)
         def _check(html):
@@ -2152,7 +2117,6 @@
         # to be.
         d = self.POST("/uri", t="upload", mutable="true",
                       file=("new.txt", "b" * (self.s.MUTABLE_SIZELIMIT + 1)))
-<<<<<<< HEAD
         return d
 
 
@@ -2224,79 +2188,6 @@
         d.addCallback(_check_upload, "MDMF", "URI:MDMF")
         return d
 
-=======
-        return d
-
-
-    def test_POST_upload_format_unlinked(self):
-        def _check_upload_unlinked(ign, format, uri_prefix):
-            filename = format + ".txt"
-            d = self.POST("/uri?t=upload&format=" + format,
-                          file=(filename, self.NEWFILE_CONTENTS * 300000))
-            def _got_results(results):
-                if format.upper() in ("SDMF", "MDMF"):
-                    # webapi.rst says this returns a filecap
-                    filecap = results
-                else:
-                    # for immutable, it returns an "upload results page", and
-                    # the filecap is buried inside
-                    line = [l for l in results.split("\n") if "URI: " in l][0]
-                    mo = re.search(r'<span>([^<]+)</span>', line)
-                    filecap = mo.group(1)
-                self.failUnless(filecap.startswith(uri_prefix),
-                                (uri_prefix, filecap))
-                return self.GET("/uri/%s?t=json" % filecap)
-            d.addCallback(_got_results)
-            def _got_json(json):
-                data = simplejson.loads(json)
-                data = data[1]
-                self.failUnlessIn("format", data)
-                self.failUnlessEqual(data["format"], format.upper())
-            d.addCallback(_got_json)
-            return d
-        d = defer.succeed(None)
-        d.addCallback(_check_upload_unlinked, "chk", "URI:CHK")
-        d.addCallback(_check_upload_unlinked, "CHK", "URI:CHK")
-        d.addCallback(_check_upload_unlinked, "sdmf", "URI:SSK")
-        d.addCallback(_check_upload_unlinked, "mdmf", "URI:MDMF")
-        return d
-
-    def test_POST_upload_bad_format_unlinked(self):
-        return self.shouldHTTPError("POST_upload_bad_format_unlinked",
-                                    400, "Bad Request", "Unknown format: foo",
-                                    self.POST,
-                                    "/uri?t=upload&format=foo",
-                                    file=("foo.txt", self.NEWFILE_CONTENTS * 300000))
-
-    def test_POST_upload_format(self):
-        def _check_upload(ign, format, uri_prefix, fn=None):
-            filename = format + ".txt"
-            d = self.POST(self.public_url +
-                          "/foo?t=upload&format=" + format,
-                          file=(filename, self.NEWFILE_CONTENTS * 300000))
-            def _got_filecap(filecap):
-                if fn is not None:
-                    filenameu = unicode(filename)
-                    self.failUnlessURIMatchesRWChild(filecap, fn, filenameu)
-                self.failUnless(filecap.startswith(uri_prefix))
-                return self.GET(self.public_url + "/foo/%s?t=json" % filename)
-            d.addCallback(_got_filecap)
-            def _got_json(json):
-                data = simplejson.loads(json)
-                data = data[1]
-                self.failUnlessIn("format", data)
-                self.failUnlessEqual(data["format"], format.upper())
-            d.addCallback(_got_json)
-            return d
-
-        d = defer.succeed(None)
-        d.addCallback(_check_upload, "chk", "URI:CHK")
-        d.addCallback(_check_upload, "sdmf", "URI:SSK", self._foo_node)
-        d.addCallback(_check_upload, "mdmf", "URI:MDMF")
-        d.addCallback(_check_upload, "MDMF", "URI:MDMF")
-        return d
-
->>>>>>> 64c3d4b9
     def test_POST_upload_bad_format(self):
         return self.shouldHTTPError("POST_upload_bad_format",
                                     400, "Bad Request", "Unknown format: foo",
@@ -2664,11 +2555,7 @@
         d.addCallback(_check)
         quux_extension_url = "/uri/%s" % urllib.quote("%s:3:131073" % self._quux_txt_uri)
         d.addCallback(lambda ignored:
-<<<<<<< HEAD
-            self.POST(quux_extension_url, t="check"))
-=======
                       self.POST(quux_extension_url, t="check"))
->>>>>>> 64c3d4b9
         d.addCallback(_check)
         return d
 
@@ -2678,16 +2565,9 @@
         def _check(res):
             self.failUnlessIn("Healthy", res)
         d.addCallback(_check)
-<<<<<<< HEAD
-        quux_extension_url = "/uri/%s" %\
-            urllib.quote("%s:3:131073" % self._quux_txt_uri)
-        d.addCallback(lambda ignored:
-            self.POST(quux_extension_url, t="check", repair="true"))
-=======
         quux_extension_url = "/uri/%s" % urllib.quote("%s:3:131073" % self._quux_txt_uri)
         d.addCallback(lambda ignored:
                       self.POST(quux_extension_url, t="check", repair="true"))
->>>>>>> 64c3d4b9
         d.addCallback(_check)
         return d
 
@@ -2741,14 +2621,9 @@
         d.addCallback(_check_json)
         d.addCallback(self.get_operation_results, "123", "html")
         def _check_html(res):
-<<<<<<< HEAD
-            self.failUnless("Objects Checked: <span>10</span>" in res)
-            self.failUnless("Objects Healthy: <span>10</span>" in res)
-=======
             self.failUnlessIn("Objects Checked: <span>10</span>", res)
             self.failUnlessIn("Objects Healthy: <span>10</span>", res)
             self.failUnlessIn(FAVICON_MARKUP, res)
->>>>>>> 64c3d4b9
         d.addCallback(_check_html)
 
         d.addCallback(lambda res:
@@ -2790,35 +2665,21 @@
         d.addCallback(_check_json)
         d.addCallback(self.get_operation_results, "124", "html")
         def _check_html(res):
-<<<<<<< HEAD
-            self.failUnless("Objects Checked: <span>10</span>" in res)
-
-            self.failUnless("Objects Healthy (before repair): <span>10</span>" in res)
-            self.failUnless("Objects Unhealthy (before repair): <span>0</span>" in res)
-            self.failUnless("Corrupt Shares (before repair): <span>0</span>" in res)
-=======
             self.failUnlessIn("Objects Checked: <span>10</span>", res)
 
             self.failUnlessIn("Objects Healthy (before repair): <span>10</span>", res)
             self.failUnlessIn("Objects Unhealthy (before repair): <span>0</span>", res)
             self.failUnlessIn("Corrupt Shares (before repair): <span>0</span>", res)
->>>>>>> 64c3d4b9
 
             self.failUnlessIn("Repairs Attempted: <span>0</span>", res)
             self.failUnlessIn("Repairs Successful: <span>0</span>", res)
             self.failUnlessIn("Repairs Unsuccessful: <span>0</span>", res)
 
-<<<<<<< HEAD
-            self.failUnless("Objects Healthy (after repair): <span>10</span>" in res)
-            self.failUnless("Objects Unhealthy (after repair): <span>0</span>" in res)
-            self.failUnless("Corrupt Shares (after repair): <span>0</span>" in res)
-=======
             self.failUnlessIn("Objects Healthy (after repair): <span>10</span>", res)
             self.failUnlessIn("Objects Unhealthy (after repair): <span>0</span>", res)
             self.failUnlessIn("Corrupt Shares (after repair): <span>0</span>", res)
 
             self.failUnlessIn(FAVICON_MARKUP, res)
->>>>>>> 64c3d4b9
         d.addCallback(_check_html)
         return d
 
@@ -3355,20 +3216,12 @@
     def test_POST_delete(self, command_name='delete'):
         d = self._foo_node.list()
         def _check_before(children):
-<<<<<<< HEAD
-            self.failUnless(u"bar.txt" in children)
-=======
             self.failUnlessIn(u"bar.txt", children)
->>>>>>> 64c3d4b9
         d.addCallback(_check_before)
         d.addCallback(lambda res: self.POST(self.public_url + "/foo", t=command_name, name="bar.txt"))
         d.addCallback(lambda res: self._foo_node.list())
         def _check_after(children):
-<<<<<<< HEAD
-            self.failIf(u"bar.txt" in children)
-=======
             self.failIfIn(u"bar.txt", children)
->>>>>>> 64c3d4b9
         d.addCallback(_check_after)
         return d
 
