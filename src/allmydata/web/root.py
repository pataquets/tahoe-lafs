--- conflicted
+++ resolved
@@ -166,17 +166,9 @@
         self.child_named = FileHandler(client)
         self.child_status = status.Status(client.get_history())
         self.child_statistics = status.Statistics(client.stats_provider)
-<<<<<<< HEAD
-        def f(name):
-            return nevow_File(resource_filename('allmydata.web', name))
-        self.putChild("download_status_timeline.js", f("download_status_timeline.js"))
-        self.putChild("jquery-1.6.1.min.js", f("jquery-1.6.1.min.js"))
-        self.putChild("protovis-3.3.1.min.js", f("protovis-3.3.1.min.js"))
-=======
         static_dir = resource_filename("allmydata.web", "static")
         for filen in os.listdir(static_dir):
             self.putChild(filen, nevow_File(os.path.join(static_dir, filen)))
->>>>>>> 64c3d4b9
 
     def child_helper_status(self, ctx):
         # the Helper isn't attached until after the Tub starts, so this child
